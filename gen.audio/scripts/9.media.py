import os
import re
import json
import math
import time
import requests
from typing import List, Dict, Tuple
from functools import partial
import builtins as _builtins
print = partial(_builtins.print, flush=True)

# Model constants for easy switching
MODEL_MEDIA_TAGS = "qwen3-30b-a3b-instruct-2507"  # Model for generating YouTube tags
MODEL_MEDIA_TITLE = "qwen3-30b-a3b-instruct-2507"  # Model for generating YouTube titles
MODEL_MEDIA_HOOK = "qwen3-30b-a3b-instruct-2507"  # Model for generating YouTube hooks
MODEL_MEDIA_BULLETS = "qwen3-30b-a3b-instruct-2507"  # Model for generating YouTube bullet points
MODEL_DESCRIPTION_GENERATION = "qwen3-30b-a3b-instruct-2507"  # Model for description generation
class DiffusionPromptGenerator:
    def __init__(self, lm_studio_url: str = "http://localhost:1234/v1", model: str = MODEL_DESCRIPTION_GENERATION):
        self.lm_studio_url = lm_studio_url
        self.model = model
        self.input_file = "../input/9.summary.txt"
        self.output_file = "../input/10.thumbnail.txt"

    def _read_text(self, path: str) -> str | None:
        try:
            with open(path, "r", encoding="utf-8") as f:
                text = f.read().strip()
                return text if text else None
        except Exception:
            return None

    def _write_text(self, path: str, content: str) -> None:
        with open(path, "w", encoding="utf-8") as f:
            f.write(content)

    def _build_system_prompt(self) -> str:
        return """You are a visual director CREATIVELY generating one Image Generation Model Prompt for Thumbnail within the word limit of 300-350 words from the following story summary.
        
        CONSTRAINTS: 
         - highly specific spatial and material details, and technical quality flags. 
         - Include: main character(s) with detailed physical descriptions and clothing positioned specifically in the scene (center-left, background-right, etc.)
         - the central object or narrative focus placed precisely in the composition with detailed condition and appearance
         - the setting environment with exact spatial descriptions of furniture, walls, windows, and atmospheric elements
         - secondary characters positioned clearly with actions and props
         - background elements like weather, time period indicators, and contextual details
         - all object positions using directional terms (left wall, center focus, far background)
         - precise material descriptions for textures and surfaces (dark oak, brass fittings, weathered leather)

        Ensure every element supports the story and maintains spatial clarity and visual coherence. Output must be a CREATIVELY generated single continuous paragraph within the word limit of 300-350 words without line breaks."""

    def _build_user_prompt(self, story_desc: str) -> str:
        return f"""STORY SUMMARY: {story_desc}"""

    def _call_lm_studio(self, system_prompt: str, user_prompt: str) -> str:
        headers = {"Content-Type": "application/json"}
        payload = {
            "model": self.model,
            "messages": [
<<<<<<< HEAD
                {"role": "system", "content": system_prompt + "\nOnly use English Language for Input, Thinking, abd Output\n/no_think"},
                {"role": "user", "content": user_prompt + "\nOnly use English Language for Input, Thinking, abd Output\n/no_think"},
=======
                {"role": "system", "content": system_prompt + "\nOnly use English Language\n/no_think"},
                {"role": "user", "content": user_prompt + "\nOnly use English Language\n/no_think"},
>>>>>>> 9bfa0a29
            ],
            "temperature": 1,
            "stream": False,
        }

        resp = requests.post(f"{self.lm_studio_url}/chat/completions", headers=headers, json=payload)
        if resp.status_code != 200:
            raise RuntimeError(f"LM Studio API error: {resp.status_code} {resp.text}")
        data = resp.json()
        if not data.get("choices"):
            raise RuntimeError("LM Studio returned no choices")
        content = data["choices"][0]["message"]["content"]
        return content

    def _sanitize_single_paragraph(self, text: str) -> str:
        if not text:
            return ""
        # Strip code fences if any
        if text.startswith("```"):
            m = re.search(r"```(?:[a-zA-Z]+)?\s*([\s\S]*?)\s*```", text)
            if m:
                text = m.group(1)
        # Collapse newlines/tabs and excessive whitespace
        text = re.sub(r"[\r\n\t]+", " ", text)
        text = re.sub(r"\s+", " ", text)
        return text.strip()

    def generate_and_save(self) -> str | None:
        story_desc = self._read_text(self.input_file)
        if not story_desc:
            print("ERROR: No story description found in 9.summary.txt")
            return None

        system_prompt = self._build_system_prompt()
        user_prompt = self._build_user_prompt(story_desc)

        try:
            raw = self._call_lm_studio(system_prompt, user_prompt)
            prompt = self._sanitize_single_paragraph(raw)
            if not prompt:
                raise RuntimeError("Empty prompt generated")
        except Exception as e:
            print(f"ERROR: LM Studio generation failed: {e}")
            return None

        # Ensure no line breaks
        prompt = self._sanitize_single_paragraph(prompt)

        print(f"Length: {len(prompt)}")
        print(f"Tokens: {len(prompt.split())}")

        out_path = self.output_file
        self._write_text(out_path, prompt)
        return out_path


class YouTubeDescriptionGenerator:
    def __init__(
        self,
        lm_studio_url: str = "http://localhost:1234/v1",
        model: str = MODEL_MEDIA_TAGS,
        diffusion_file: str = "../input/9.summary.txt",
        title_file: str = "../input/10.title.txt",
        chapters_file: str = "../input/12.chapters.txt",
        output_file: str = "../output/description.txt",
        tags_output_file: str = "../output/tags.txt",
        num_chapters: int = 8,
        hook_char_limit: int = 500,
    ) -> None:
        self.lm_studio_url = lm_studio_url
        self.model = model
        self.diffusion_file = diffusion_file
        self.title_file = title_file
        self.chapters_file = chapters_file
        self.output_file = output_file
        self.tags_output_file = tags_output_file
        self.num_chapters = max(3, int(num_chapters))
        self.hook_char_limit = max(120, int(hook_char_limit))

    def _read_text(self, path: str) -> str | None:
        try:
            with open(path, "r", encoding="utf-8") as f:
                txt = f.read().strip()
                return txt if txt else None
        except Exception:
            return None

    def _write_text(self, path: str, content: str) -> None:
        os.makedirs(os.path.dirname(path), exist_ok=True)
        with open(path, "w", encoding="utf-8") as f:
            f.write(content)

    def _parse_chapters_file(self) -> List[Dict[str, object]]:
        """Parse chapters.txt file to extract percentage, title, and summary for each chapter."""
        chapters_text = self._read_text(self.chapters_file)
        if not chapters_text:
            return []
        
        chapters = []
        lines = chapters_text.strip().split('\n')
        
        for line in lines:
            line = line.strip()
            if not line:
                continue
                
            # Parse format: "28%: The Cyclist's Shadow"
            # Next line: "SHORT_SUMMARY : Description..."
            if ':' in line and '%' in line:
                # Extract percentage and title
                parts = line.split(':', 1)
                if len(parts) >= 2:
                    percentage_part = parts[0].strip()
                    title = parts[1].strip()
                    
                    # Extract percentage number
                    percentage_match = re.search(r'(\d+)%', percentage_part)
                    if percentage_match:
                        percentage = int(percentage_match.group(1))
                        chapters.append({
                            'percentage': percentage,
                            'title': title,
                            'summary': ''  # Will be filled by next line if it's a summary
                        })
            elif line.startswith('SHORT_SUMMARY') and chapters:
                # Extract summary for the last chapter
                summary_parts = line.split(':', 1)
                if len(summary_parts) >= 2:
                    summary = summary_parts[1].strip()
                    chapters[-1]['summary'] = summary
        
        return chapters

    def _generate_chapters_from_file(self, total_seconds: float) -> List[Dict[str, object]]:
        """Generate chapters with timestamps based on percentages from chapters file."""
        file_chapters = self._parse_chapters_file()
        if not file_chapters:
            return []
        
        # Convert percentages to timestamps - keep original order from file
        formatted_chapters = []
        for i, chapter in enumerate(file_chapters):
            percentage = chapter['percentage']
            title = chapter['title']
            summary = chapter['summary']
            
            if i == 0:
                # First chapter always starts at 00:00
                timestamp_seconds = 0.0
            else:
                # Calculate timestamp based on percentage of total duration
                # Note: percentage represents how much of the story is remaining, 
                # so we need to convert it to elapsed time
                elapsed_percentage = 100 - percentage
                timestamp_seconds = (elapsed_percentage / 100.0) * total_seconds
            
            formatted_chapters.append({
                'timestamp': self._format_chapter_time(timestamp_seconds),
                'title': title,
                'description': summary
            })
        
        return formatted_chapters

    def _estimate_total_seconds_from_text(self, text: str, min_minutes: int = 8, max_minutes: int = 60, words_per_minute: int = 160) -> float:
        words = re.findall(r"\w+", text or "")
        est_minutes = max(min_minutes, min(max_minutes, int(math.ceil(len(words) / max(1, words_per_minute)))))
        return float(est_minutes * 60)

    def _format_chapter_time(self, seconds: float) -> str:
        seconds = max(0, int(seconds))
        hh = seconds // 3600
        mm = (seconds % 3600) // 60
        ss = seconds % 60
        if hh > 0:
            return f"{hh:d}:{mm:02d}:{ss:02d}"
        return f"{mm:02d}:{ss:02d}"

    def _get_audio_duration_seconds(self, audio_path: str = "../output/final.wav") -> float | None:
        try:
            import wave
            with wave.open(audio_path, 'rb') as w:
                frames = w.getnframes()
                fr = w.getframerate()
                if fr and fr > 0:
                    return frames / float(fr)
        except Exception:
            return None
        return None

    def _call_lm_studio(self, system_prompt: str, user_payload: str, response_format: Dict[str, object] | None = None, model: str = None) -> str:
        headers = {"Content-Type": "application/json"}
        body = {
            "model": model or self.model,
            "messages": [
<<<<<<< HEAD
                {"role": "system", "content": system_prompt + "\nOnly use English Language for Input, Thinking, abd Output\n/no_think"},
                {"role": "user", "content": user_payload + "\nOnly use English Language for Input, Thinking, abd Output\n/no_think"},
=======
                {"role": "system", "content": system_prompt + "\nOnly use English Language\n/no_think"},
                {"role": "user", "content": user_payload + "\nOnly use English Language\n/no_think"},
>>>>>>> 9bfa0a29
            ],
            "temperature": 1,
            "stream": False,
        }
        if response_format is not None:
            body["response_format"] = response_format
        resp = requests.post(f"{self.lm_studio_url}/chat/completions", headers=headers, json=body, timeout=60)
        if resp.status_code != 200:
            raise RuntimeError(f"LM Studio API error: {resp.status_code} {resp.text}")
        data = resp.json()
        if not data.get("choices"):
            raise RuntimeError("LM Studio returned no choices")
        return data["choices"][0]["message"]["content"]

    def _parse_structured_response(self, content: str) -> Dict[str, object] | None:
        text = content.strip()
        if text.startswith("```"):
            m = re.search(r"```(?:json)?\s*([\s\S]*?)\s*```", text, flags=re.IGNORECASE)
            if m:
                text = m.group(1).strip()
        try:
            return json.loads(text)
        except Exception:
            return None

    def _schema_tags(self) -> Dict[str, object]:
        return {
            "type": "json_schema",
            "json_schema": {
                "name": "tags",
                "schema": {
                    "type": "object",
                    "additionalProperties": False,
                    "properties": {
                        "tags": {
                            "type": "array",
                            "items": {"type": "string"},
                            "minItems": 30,
                            "maxItems": 36,
                        }
                    },
                    "required": ["tags"],
                },
                "strict": True,
            },
        }

    def _gen_tags_initial(self, title: str, summary: str) -> List[str]:
        sys = (
            "TASK: Using the story title and summary, create 60 YouTube tags for an audio story channel.\n"
            "REQUIREMENTS:\n"
            "- Total tags string must be 650 characters (target).\n"
            "- No repeated words across all tags.\n"
            "- Include story-specific characters/plot elements.\n"
            "- Target: mystery fans, audiobook listeners, commuters.\n"
            "- Mix popular + niche terms for discovery.\n"
            "- Two/One word tags only.\n\n"
            "TAG PRIORITIES:\n"
            "- Core Sherlock Holmes Story terms (10 tags).\n"
            "- Audience targeting (20 tags).\n"
            "- Audio format appeal (20 tags).\n"
            "- Story-specific elements (10 tags).\n\n"
            "Return JSON with an array 'tags' of 30–36 strings; no commentary."
        )
        payload = {"title": title, "summary": summary}
        raw = self._call_lm_studio(sys, json.dumps(payload, ensure_ascii=False), response_format=self._schema_tags(), model=MODEL_MEDIA_TAGS)
        obj = self._parse_structured_response(raw) or {}
        tags = obj.get("tags") or []
        return [str(t).strip() for t in tags if str(t).strip()]

    def _normalize_and_trim_tags(self, tags: List[str]) -> List[str]:
        # enforce one/two words, remove duplicates, keep order
        seen = set()
        cleaned: List[str] = []
        for t in tags:
            t = re.sub(r"\s+", " ", t.strip())
            words = t.split(" ")
            if 1 <= len(words) <= 2:
                key = t.lower()
                if key not in seen:
                    seen.add(key)
                    cleaned.append(t)
        return cleaned

    def _deduplicate_by_words(self, tags: List[str]) -> List[str]:
        used_words = set()
        result: List[str] = []
        for t in tags:
            words = [w.lower() for w in re.findall(r"[A-Za-z0-9]+", t)]
            if any(w in used_words for w in words):
                continue
            for w in words:
                used_words.add(w)
            result.append(t)
        return result

    def _fit_to_500_chars(self, tags: List[str]) -> List[str]:
        # drop from end until comma-joined length <= 500
        while tags and len(", ".join(tags)) > 500:
            tags.pop()
        return tags

    def _render_tags_line(self, tags: List[str]) -> str:
        line = ", ".join(tags)
        return f"{line}"

    def _render_description(self, parts: Dict[str, object]) -> str:
        title_line = str(parts.get("title_line", "")).strip()
        hook = str(parts.get("hook", "")).strip()
        bullets = parts.get("bullets") or []
        chapters = parts.get("chapters") or []
        ctas = parts.get("ctas") or []
        hashtags = str(parts.get("hashtags", "")).strip()

        lines: List[str] = []
        if title_line:
            lines.append(title_line)
        if hook:
            lines.append("")
            lines.append(hook)

        if bullets:
            lines.append("")
            for b in bullets:
                lines.append(str(b))
        lines.append("")
        lines.append("📜 Chapters:")
        lines.append("")
        for ch in chapters:
            ts = str(ch.get("timestamp", "")).strip()
            ti = str(ch.get("title", "")).strip()
            desc = str(ch.get("description", "")).strip()
            if ts and ti:
                lines.append(f"{ts} – {ti}")
                if desc:
                    lines.append(f"   {desc}")
        lines.append("")
        for c in ctas:
            lines.append(str(c))
        if hashtags:
            lines.append("")
            lines.append(hashtags)
        return "\n".join([ln for ln in lines if ln is not None])

    # ---------- Multi-call schemas ----------
    def _schema_title(self) -> Dict[str, object]:
        return {
            "type": "json_schema",
            "json_schema": {
                "name": "title_line",
                "schema": {
                    "type": "object",
                    "additionalProperties": False,
                    "properties": {
                        "title": {"type": "string"},
                        "genre": {"type": "string"}
                    },
                    "required": ["title", "genre"],
                },
                "strict": True,
            },
        }

    def _schema_hook(self) -> Dict[str, object]:
        return {
            "type": "json_schema",
            "json_schema": {
                "name": "hook_line",
                "schema": {
                    "type": "object",
                    "additionalProperties": False,
                    "properties": {"hook": {"type": "string"}},
                    "required": ["hook"],
                },
                "strict": True,
            },
        }

    def _schema_bullets(self) -> Dict[str, object]:
        return {
            "type": "json_schema",
            "json_schema": {
                "name": "bullets",
                "schema": {
                    "type": "object",
                    "additionalProperties": False,
                    "properties": {
                        "bullets": {
                            "type": "array",
                            "items": {"type": "string"},
                            "minItems": 3,
                            "maxItems": 5,
                        }
                    },
                    "required": ["bullets"],
                },
                "strict": True,
            },
        }

    def _schema_chapters(self) -> Dict[str, object]:
        return {
            "type": "json_schema",
            "json_schema": {
                "name": "chapters",
                "schema": {
                    "type": "object",
                    "additionalProperties": False,
                    "properties": {
                        "chapters": {
                            "type": "array",
                            "items": {
                                "type": "object",
                                "additionalProperties": False,
                                "properties": {
                                    "timestamp": {"type": "string"},
                                    "title": {"type": "string"},
                                    "description": {"type": "string"},
                                },
                                "required": ["timestamp", "title", "description"],
                            },
                            "minItems": 5,
                            "maxItems": 16,
                        }
                    },
                    "required": ["chapters"],
                },
                "strict": True,
            },
        }

    def _parse_time_seconds(self, ts: str) -> float | None:
        ts = (ts or "").strip()
        m3 = re.match(r"^(\d+):(\d{1,2}):(\d{2})$", ts)
        if m3:
            h, m, s = map(int, m3.groups())
            if 0 <= m <= 59 and 0 <= s <= 59:
                return float(h * 3600 + m * 60 + s)
        m2 = re.match(r"^(\d{1,2}):(\d{2})$", ts)
        if m2:
            m, s = map(int, m2.groups())
            if 0 <= m and 0 <= s <= 59:
                return float(m * 60 + s)
        return None

    def _postprocess_chapters(self, chapters: List[Dict[str, object]], total_seconds: float) -> List[Dict[str, object]]:
        # Simplified postprocessing for file-based chapters
        # The file-based generation already handles formatting and ordering
        return chapters

    # ---------- Part generators ----------
    def _gen_title_line(self, title: str, summary: str) -> str:
        sys = (
            "You are a YouTube content editor. Generate a title and genre/content type label for YouTube.\n"
            "The title should start with an emoji and be engaging.\n"
            "The genre should be a concise content type/genre label (e.g., 'Mystery Audiobook', 'Detective Story', 'Audio Drama').\n"
            "Keep both concise and appropriate to the summary."
        )
        payload = {"title": title, "summary": summary}
        raw = self._call_lm_studio(sys, json.dumps(payload, ensure_ascii=False), response_format=self._schema_title(), model=MODEL_MEDIA_TITLE)
        obj = self._parse_structured_response(raw) or {}
        title_part = str(obj.get("title", title)).strip()
        genre_part = str(obj.get("genre", "Audiobook")).strip()
        return f"{title_part} | {genre_part}"

    def _gen_hook(self, summary: str, hook_limit: int) -> str:
        sys = (
            f"Write a single-sentence hook (<= {hook_limit} chars), engaging and spoiler-light, starting with an emoji. Return JSON."
        )
        payload = {"summary": summary, "constraints": {"max_chars": hook_limit}}
        raw = self._call_lm_studio(sys, json.dumps(payload, ensure_ascii=False), response_format=self._schema_hook(), model=MODEL_MEDIA_HOOK)
        obj = self._parse_structured_response(raw) or {}
        hook = str(obj.get("hook", "")).strip()
        if len(hook) > hook_limit:
            hook = hook[:hook_limit - 1].rstrip() + "…"
        return hook

    def _gen_bullets(self, summary: str) -> List[str]:
        sys = (
            "Produce 3–5 concise bullet lines starting with an emoji, highlighting appeal and features. Return JSON."
        )
        payload = {"summary": summary}
        raw = self._call_lm_studio(sys, json.dumps(payload, ensure_ascii=False), response_format=self._schema_bullets(), model=MODEL_MEDIA_BULLETS)
        obj = self._parse_structured_response(raw) or {}
        bullets = obj.get("bullets") or []
        return [str(b).strip() for b in bullets if str(b).strip()]

    def _gen_chapters(self, summary: str, total_seconds: float) -> List[Dict[str, object]]:
        # Use file-based chapter generation instead of LLM
        return self._generate_chapters_from_file(total_seconds)

    def _gen_ctas(self) -> List[str]:
        # Return fixed CTAs (no LLM call)
        return [
            "👍 Like this episode if you loved the mystery!",
            "🔔 Subscribe for more classic-style mysteries, full-length audiobooks, and immersive soundscapes.",
            "💬 Tell us your theories in the comments below!",
        ]

    def _gen_hashtags(self, summary: str) -> str:
        # Return fixed hashtags (no LLM call)
        return (
            "#SherlockHolmes #AudioDrama #MysteryStory #VictorianLondon #DetectiveFiction #ClassicLiterature "
            "#Audiobook #CrimeMystery #221BBakerStreet #DrWatson #ConanDoyle #Suspense #FullAudiobook "
            "#VictorianMystery #Case"
        )

    def generate_and_save(self) -> str | None:
        print("🔍 Reading diffusion text...")
        diffusion_text = self._read_text(self.diffusion_file)
        if not diffusion_text:
            print(f"ERROR: No diffusion text found at {self.diffusion_file}")
            return None
        print(f"✅ Read {len(diffusion_text)} characters from diffusion file")

        print("📖 Reading title...")
        title = self._read_text(self.title_file) or "Untitled Story"
        print(f"✅ Title: {title}")

        print("⏱️ Calculating audio duration...")
        audio_seconds = self._get_audio_duration_seconds("../output/final.wav")
        # Determine total duration
        total_seconds = float(audio_seconds) if (audio_seconds and audio_seconds > 0) else self._estimate_total_seconds_from_text(diffusion_text)
        if not total_seconds or total_seconds <= 0:
            total_seconds = 8 * 60.0
        print(f"✅ Total duration: {self._format_chapter_time(total_seconds)} ({total_seconds:.1f}s)")

        # Multi-call generation for higher quality
        try:
            print("🎯 Generating title line...")
            title_line = self._gen_title_line(title, diffusion_text)
            print(f"✅ Title line: {title_line}")

            print("🪝 Generating hook...")
            hook = self._gen_hook(diffusion_text, self.hook_char_limit)
            print(f"✅ Hook: {hook}")

            print("📋 Generating bullet points...")
            bullets = self._gen_bullets(diffusion_text)
            print(f"✅ Generated {len(bullets)} bullet points")

            print("📚 Generating chapters from file...")
            chapters = self._gen_chapters(diffusion_text, total_seconds)
            print(f"✅ Generated {len(chapters)} chapters")
            for ch in chapters:
                print(f"   {ch['timestamp']} - {ch['title']}")

            print("📢 Generating CTAs...")
            ctas = self._gen_ctas()
            print(f"✅ Generated {len(ctas)} CTAs")

            print("🏷️ Generating hashtags...")
            hashtags = self._gen_hashtags(diffusion_text)
            print(f"✅ Hashtags: {hashtags}")

            parts = {
                "title_line": title_line,
                "hook": hook,
                "bullets": bullets,
                "chapters": chapters,
                "ctas": ctas,
                "hashtags": hashtags,
            }

            print("📝 Rendering final description...")
            out = self._render_description(parts)
            print(f"✅ Description rendered ({len(out)} characters)")
        except Exception as e:
            print(f"ERROR: LM Studio generation failed: {e}")
            return None

        print(f"💾 Saving description to {self.output_file}...")
        self._write_text(self.output_file, out)
        print("✅ Description saved")

        try:
            print("🏷️ Generating YouTube tags...")
            tags = self._gen_tags_initial(title, diffusion_text)
            print(f"✅ Generated {len(tags)} initial tags")
            
            print("🧹 Normalizing and trimming tags...")
            tags = self._normalize_and_trim_tags(tags)
            print(f"✅ After normalization: {len(tags)} tags")
            
            print("🔄 Deduplicating tags...")
            tags = self._deduplicate_by_words(tags)
            print(f"✅ After deduplication: {len(tags)} tags")
            
            print("✂️ Fitting to 500 character limit...")
            tags = self._fit_to_500_chars(tags)
            print(f"✅ Final tags: {len(tags)} tags ({len(', '.join(tags))} chars)")
            
            tags_line = self._render_tags_line(tags)
            print(f"💾 Saving tags to {self.tags_output_file}...")
            self._write_text(self.tags_output_file, tags_line)
            print("✅ Tags saved")
        except Exception as te:
            print(f"WARNING: Tag generation failed: {te}")
        return self.output_file


def main() -> int:
    start = time.time()
    
    # Generate thumbnail prompt first
    print("🖼️ Generating thumbnail prompt...")
    thumbnail_gen = DiffusionPromptGenerator()
    thumbnail_result = thumbnail_gen.generate_and_save()
    if thumbnail_result:
        print(f"✅ Thumbnail prompt generated: {thumbnail_result}")
    else:
        print("⚠️ Thumbnail prompt generation failed, continuing with YouTube description...")
    
    # Generate YouTube description
    print("📝 Generating YouTube description...")
    gen = YouTubeDescriptionGenerator()
    out = gen.generate_and_save()
    if not out:
        return 1
    print(f"Saved YouTube description to: {out} (took {time.time() - start:.2f}s)")
    return 0


if __name__ == "__main__":
    raise SystemExit(main())

<|MERGE_RESOLUTION|>--- conflicted
+++ resolved
@@ -57,13 +57,8 @@
         payload = {
             "model": self.model,
             "messages": [
-<<<<<<< HEAD
                 {"role": "system", "content": system_prompt + "\nOnly use English Language for Input, Thinking, abd Output\n/no_think"},
                 {"role": "user", "content": user_prompt + "\nOnly use English Language for Input, Thinking, abd Output\n/no_think"},
-=======
-                {"role": "system", "content": system_prompt + "\nOnly use English Language\n/no_think"},
-                {"role": "user", "content": user_prompt + "\nOnly use English Language\n/no_think"},
->>>>>>> 9bfa0a29
             ],
             "temperature": 1,
             "stream": False,
@@ -259,20 +254,15 @@
         body = {
             "model": model or self.model,
             "messages": [
-<<<<<<< HEAD
                 {"role": "system", "content": system_prompt + "\nOnly use English Language for Input, Thinking, abd Output\n/no_think"},
                 {"role": "user", "content": user_payload + "\nOnly use English Language for Input, Thinking, abd Output\n/no_think"},
-=======
-                {"role": "system", "content": system_prompt + "\nOnly use English Language\n/no_think"},
-                {"role": "user", "content": user_payload + "\nOnly use English Language\n/no_think"},
->>>>>>> 9bfa0a29
             ],
             "temperature": 1,
             "stream": False,
         }
         if response_format is not None:
             body["response_format"] = response_format
-        resp = requests.post(f"{self.lm_studio_url}/chat/completions", headers=headers, json=body, timeout=60)
+        resp = requests.post(f"{self.lm_studio_url}/chat/completions", headers=headers, json=body)
         if resp.status_code != 200:
             raise RuntimeError(f"LM Studio API error: {resp.status_code} {resp.text}")
         data = resp.json()
@@ -299,15 +289,33 @@
                 "schema": {
                     "type": "object",
                     "additionalProperties": False,
+                    "description": "Tags for a YouTube video",
+                    "maxLength": 500,
+                    "minLength": 475,
                     "properties": {
-                        "tags": {
+                        "core_sherlock_holmes_terms": {
+                            "type": "array",
+                            "items": {"type": "string"},
+                            "minItems": 15,
+                            "maxItems": 10,
+                            "description": "Core Sherlock Holmes Story terms"
+                        },
+                        "audience_targeting": {
                             "type": "array",
                             "items": {"type": "string"},
                             "minItems": 30,
-                            "maxItems": 36,
+                            "maxItems": 30,
+                            "description": "Tags targeting mystery fans, audiobook listeners, commuters"
+                        },
+                        "story_specific_elements": {
+                            "type": "array",
+                            "items": {"type": "string"},
+                            "minItems": 15,
+                            "maxItems": 15,
+                            "description": "Story-specific plot and character elements"
                         }
                     },
-                    "required": ["tags"],
+                    "required": ["core_sherlock_holmes_terms", "audience_targeting", "audio_format_appeal", "story_specific_elements"],
                 },
                 "strict": True,
             },
@@ -316,25 +324,27 @@
     def _gen_tags_initial(self, title: str, summary: str) -> List[str]:
         sys = (
             "TASK: Using the story title and summary, create 60 YouTube tags for an audio story channel.\n"
-            "REQUIREMENTS:\n"
-            "- Total tags string must be 650 characters (target).\n"
             "- No repeated words across all tags.\n"
             "- Include story-specific characters/plot elements.\n"
             "- Target: mystery fans, audiobook listeners, commuters.\n"
             "- Mix popular + niche terms for discovery.\n"
             "- Two/One word tags only.\n\n"
-            "TAG PRIORITIES:\n"
-            "- Core Sherlock Holmes Story terms (10 tags).\n"
-            "- Audience targeting (20 tags).\n"
-            "- Audio format appeal (20 tags).\n"
-            "- Story-specific elements (10 tags).\n\n"
-            "Return JSON with an array 'tags' of 30–36 strings; no commentary."
+            "- core_sherlock_holmes_terms: 15 tags (Sherlock Holmes, Watson, detective, mystery, etc.)\n"
+            "- audience_targeting: 20 tags (audiobook, podcast, commute, bedtime story, etc.)\n"
+            "- story_specific_elements: 15 tags (specific plot points, characters, locations from the story)\n\n"
+            "Return JSON with the four arrays as specified in the schema; no commentary."
         )
         payload = {"title": title, "summary": summary}
         raw = self._call_lm_studio(sys, json.dumps(payload, ensure_ascii=False), response_format=self._schema_tags(), model=MODEL_MEDIA_TAGS)
         obj = self._parse_structured_response(raw) or {}
-        tags = obj.get("tags") or []
-        return [str(t).strip() for t in tags if str(t).strip()]
+        
+        # Combine all tag categories into a single list
+        all_tags = []
+        for category in ["core_sherlock_holmes_terms", "audience_targeting", "audio_format_appeal", "story_specific_elements"]:
+            category_tags = obj.get(category, [])
+            all_tags.extend([str(t).strip() for t in category_tags if str(t).strip()])
+        
+        return all_tags
 
     def _normalize_and_trim_tags(self, tags: List[str]) -> List[str]:
         # enforce one/two words, remove duplicates, keep order
