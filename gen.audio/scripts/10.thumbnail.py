import glob
import json
import os
import time
import shutil
from pathlib import Path
import requests
from PIL import Image, ImageDraw, ImageFont, ImageFilter
from functools import partial
import argparse
import builtins as _builtins
print = partial(_builtins.print, flush=True)
import re
import random

# Feature flags
ENABLE_RESUMABLE_MODE = True
CLEANUP_TRACKING_FILES = False  # Set to True to delete tracking JSON files after completion, False to preserve them

# Random seed configuration
USE_RANDOM_SEED = True  # Set to True to use random seeds for each generation
RANDOM_SEED = 333555666

# Workflow configuration
WORKFLOW_SUMMARY_ENABLED = False  # Set to True to enable workflow summary printing

# Controls text generation method:
# - True: use text overlay after image generation (generates 1 image: thumbnail.png)
# - False: let Flux generate text in the image itself (generates 5 versions: thumbnail.flux.v1-v5.png)
USE_TITLE_TEXT = False

# Controls where the title band + text appears: "top", "middle", or "bottom"
TITLE_POSITION = "middle"

# Controls title text scaling: 1 = default, 2 = 2x, 3 = 3x, any numeric
TITLE_FONT_SCALE = 1.5

# Controls layout strategy for the title band:
# - "overlay": draw band over the image (current behavior)
# - "expand": increase canvas height to place band outside the image (no overlap)
# - "fit": shrink the image to leave room for the band within the same canvas (no overlap)
TITLE_LAYOUT = "overlay"

# Target output canvas size
OUTPUT_WIDTH = 1280
OUTPUT_HEIGHT = 720

# YouTube Shorts format (9:16 aspect ratio)
SHORTS_WIDTH = 1080
SHORTS_HEIGHT = 1920

# Number of shorts variations to generate
SHORTS_VARIATIONS = 5

# Image Resolution Constants
IMAGE_WIDTH = 1280
IMAGE_HEIGHT = 720

# Latent Input Mode Configuration
LATENT_MODE = "LATENT"  # "LATENT" for normal noise generation, "IMAGE" for load image input
LATENT_DENOISING_STRENGTH = 0.8  # Denoising strength when using IMAGE mode (0.0-1.0, higher = more change)

# LoRA Configuration
USE_LORA = True  # Set to False to disable LoRA usage in workflow
LORA_MODE = "serial"  # "serial" for independent LoRA application, "chained" for traditional chaining

# LoRA Configuration
# Each LoRA can be configured for both serial and chained modes
# For serial mode: each LoRA runs independently with its own steps and denoising
# For chained mode: LoRAs are applied in sequence to the same generation
LORAS = [
    {
        "name": "FLUX.1-Turbo-Alpha.safetensors",
        "strength_model": 3.6,    # Model strength (0.0 - 2.0)
        "strength_clip": 3.6,     # CLIP strength (0.0 - 2.0)
        "bypass_model": False,    # Set to True to bypass model part of this LoRA
        "bypass_clip": False,     # Set to True to bypass CLIP part of this LoRA
        "enabled": True,          # Set to False to disable this LoRA entirely
        
        # Serial mode specific settings (only used when LORA_MODE = "serial")
        "steps": 6,               # Sampling steps for this LoRA (serial mode only)
        "denoising_strength": 1,  # Denoising strength (0.0 - 1.0) (serial mode only)
        "save_intermediate": True, # Save intermediate results for debugging (serial mode only)
        "use_only_intermediate": False # Set to True to disable character images and use only intermediate result
    },
    {
        "name": "FLUX.1-Turbo-Alpha.safetensors",
        "strength_model": 3.6,    # Model strength (0.0 - 2.0)
        "strength_clip": 3.6,     # CLIP strength (0.0 - 2.0)
        "bypass_model": False,    # Set to True to bypass model part of this LoRA
        "bypass_clip": False,     # Set to True to bypass CLIP part of this LoRA
        "enabled": False,          # Set to False to disable this LoRA entirely
        
        # Serial mode specific settings (only used when LORA_MODE = "serial")
        "steps": 6,               # Sampling steps for this LoRA (serial mode only)
        "denoising_strength": 0.1, # Denoising strength (0.0 - 1.0) (serial mode only)
        "save_intermediate": True, # Save intermediate results for debugging (serial mode only)
        "use_only_intermediate": True # Set to True to disable character images and use only intermediate result
    }
]

# Sampling Configuration
SAMPLING_STEPS = 25  # Number of sampling steps (higher = better quality, slower)

# Negative Prompt Configuration
USE_NEGATIVE_PROMPT = True  # Set to True to enable negative prompts, False to disable
NEGATIVE_PROMPT = "blur, distorted, text, watermark, extra limbs, bad anatomy, poorly drawn, asymmetrical, malformed, disfigured, ugly, bad proportions, plastic texture, artificial looking, cross-eyed, missing fingers, extra fingers, bad teeth, missing teeth, unrealistic"

ART_STYLE = "Realistic Anime"

class ResumableState:
    """Manages resumable state for expensive thumbnail generation operations."""
    
    def __init__(self, checkpoint_dir: str, script_name: str, force_start: bool = False):
        self.checkpoint_dir = Path(checkpoint_dir)
        self.checkpoint_dir.mkdir(parents=True, exist_ok=True)
        self.state_file = self.checkpoint_dir / f"{script_name}.state.json"
        
        # If force_start is True, remove existing checkpoint and start fresh
        if force_start and self.state_file.exists():
            try:
                self.state_file.unlink()
                print("Force start enabled - removed existing checkpoint")
            except Exception as ex:
                print(f"WARNING: Failed to remove checkpoint for force start: {ex}")
        
        self.state = self._load_state()
        
        # Always save initial state to ensure file is created
        self._save_state()
    
    def _load_state(self) -> dict:
        """Load state from checkpoint file."""
        if self.state_file.exists():
            try:
                with open(self.state_file, 'r', encoding='utf-8') as f:
                    return json.load(f)
            except Exception as ex:
                print(f"WARNING: Failed to load checkpoint file: {ex}")
        
        return {
            "thumbnails": {
                "completed": [],
                "results": {}
            }
        }
    
    def _save_state(self):
        """Save current state to checkpoint file."""
        try:
            with open(self.state_file, 'w', encoding='utf-8') as f:
                json.dump(self.state, f, indent=2, ensure_ascii=False)
        except Exception as ex:
            print(f"WARNING: Failed to save checkpoint: {ex}")
    
    def is_thumbnail_complete(self, thumbnail_key: str) -> bool:
        """Check if thumbnail generation is complete (including all variations)."""
        if thumbnail_key not in self.state["thumbnails"]["results"]:
            return False
        
        result = self.state["thumbnails"]["results"][thumbnail_key]
        variations = result.get("variations", {})
        
        # Check if original exists
        if not result.get("path") or not os.path.exists(result.get("path", "")):
            return False
        
        # Check if all variations exist
        expected_variations = 6  # 6 main variations (0-5)
        for i in range(1, expected_variations + 1):
            var_key = f"v{i}"
            if var_key not in variations or not os.path.exists(variations[var_key].get("path", "")):
                return False
        
        return True
    
    def is_thumbnail_original_complete(self, thumbnail_key: str) -> bool:
        """Check if the original thumbnail is complete."""
        if thumbnail_key not in self.state["thumbnails"]["results"]:
            return False
        
        result = self.state["thumbnails"]["results"][thumbnail_key]
        return result.get("path") and os.path.exists(result.get("path", ""))
    
    def is_thumbnail_variation_complete(self, thumbnail_key: str, variation_suffix: str) -> bool:
        """Check if a specific variation is complete."""
        if thumbnail_key not in self.state["thumbnails"]["results"]:
            return False
        
        result = self.state["thumbnails"]["results"][thumbnail_key]
        variations = result.get("variations", {})
        
        if variation_suffix not in variations:
            return False
        
        return os.path.exists(variations[variation_suffix].get("path", ""))
    
    def is_shorts_thumbnail_complete(self, shorts_thumbnail_key: str) -> bool:
        """Check if a specific shorts thumbnail is complete."""
        if shorts_thumbnail_key not in self.state["thumbnails"]["results"]:
            return False
        
        result = self.state["thumbnails"]["results"][shorts_thumbnail_key]
        return result.get("path") and os.path.exists(result.get("path", ""))
    
    def get_thumbnail_result(self, thumbnail_key: str) -> dict:
        """Get thumbnail generation result."""
        return self.state["thumbnails"]["results"].get(thumbnail_key, {})
    
    def set_thumbnail_result(self, thumbnail_key: str, result: dict):
        """Set thumbnail generation result and mark as complete."""
        self.state["thumbnails"]["results"][thumbnail_key] = result
        if thumbnail_key not in self.state["thumbnails"]["completed"]:
            self.state["thumbnails"]["completed"].append(thumbnail_key)
        self._save_state()
    
    def set_thumbnail_variation(self, thumbnail_key: str, variation_key: str, variation_result: dict):
        """Set a specific variation result for a thumbnail."""
        if thumbnail_key not in self.state["thumbnails"]["results"]:
            self.state["thumbnails"]["results"][thumbnail_key] = {"variations": {}}
        
        if "variations" not in self.state["thumbnails"]["results"][thumbnail_key]:
            self.state["thumbnails"]["results"][thumbnail_key]["variations"] = {}
        
        self.state["thumbnails"]["results"][thumbnail_key]["variations"][variation_key] = variation_result
        self._save_state()
    
    def set_shorts_thumbnail_result(self, shorts_thumbnail_key: str, result: dict):
        """Set shorts thumbnail generation result and mark as complete."""
        self.state["thumbnails"]["results"][shorts_thumbnail_key] = result
        if shorts_thumbnail_key not in self.state["thumbnails"]["completed"]:
            self.state["thumbnails"]["completed"].append(shorts_thumbnail_key)
        self._save_state()
    
    def cleanup(self):
        """Clean up tracking files based on configuration setting."""
        try:
            if CLEANUP_TRACKING_FILES and self.state_file.exists():
                self.state_file.unlink()
                print("All operations completed successfully - tracking files cleaned up")
            else:
                print("All operations completed successfully - tracking files preserved")
        except Exception as ex:
            print(f"WARNING: Error in cleanup: {ex}")
    
    def validate_and_cleanup_results(self, output_dir: str = None) -> int:
        """Validate that all completed thumbnail files actually exist and clean up missing entries."""
        cleaned_count = 0
        thumbnails_to_remove = []
        
        print(f"Validating {len(self.state['thumbnails']['completed'])} completed thumbnails against output directory...")
        
        # Check each completed thumbnail
        for thumbnail_key in self.state["thumbnails"]["completed"]:
            result = self.state["thumbnails"]["results"].get(thumbnail_key, {})
            file_path = result.get('path', '')
            
            # Check if file actually exists
            main_exists = file_path and os.path.exists(file_path)
            
            if not main_exists:
                print(f"Precheck: File missing for {thumbnail_key} - marking as not completed")
                print(f"  Main file exists: {main_exists} ({file_path})")
                thumbnails_to_remove.append(thumbnail_key)
                cleaned_count += 1
            elif output_dir:
                # Additional check: verify file exists in output directory
                expected_thumbnail_file = os.path.join(output_dir, f"{thumbnail_key}.png")
                if not os.path.exists(expected_thumbnail_file):
                    print(f"Precheck: Thumbnail file missing in output directory for {thumbnail_key} - marking as not completed")
                    print(f"  Expected: {expected_thumbnail_file}")
                    thumbnails_to_remove.append(thumbnail_key)
                    cleaned_count += 1
                else:
                    print(f"Precheck: ✓ {thumbnail_key} validated in output directory")
        
        # Remove invalid entries
        for thumbnail_key in thumbnails_to_remove:
            if thumbnail_key in self.state["thumbnails"]["completed"]:
                self.state["thumbnails"]["completed"].remove(thumbnail_key)
            if thumbnail_key in self.state["thumbnails"]["results"]:
                del self.state["thumbnails"]["results"][thumbnail_key]
        
        # Save cleaned state if any changes were made
        if cleaned_count > 0:
            self._save_state()
            print(f"Precheck: Cleaned up {cleaned_count} invalid entries from checkpoint")
        
        return cleaned_count
    
    def sync_with_output_directory(self, output_dir: str) -> int:
        """Sync resumable state with actual files in output directory."""
        if not os.path.exists(output_dir):
            print(f"Output directory does not exist: {output_dir}")
            return 0
            
        added_count = 0
        tracked_thumbnails = set(self.state["thumbnails"]["completed"])
        
        print(f"Scanning output directory for untracked files: {output_dir}")
        
        # Find all thumbnail-related files in the output directory
        for filename in os.listdir(output_dir):
            if filename.startswith('thumbnail') and filename.endswith('.png'):
                # Extract thumbnail key from filename
                thumbnail_key = filename[:-4]  # Remove .png extension
                
                # If this thumbnail isn't tracked, add it to completed
                if thumbnail_key not in tracked_thumbnails:
                    file_path = os.path.join(output_dir, filename)
                    result = {
                        'path': file_path,
                        'thumbnail_key': thumbnail_key,
                        'auto_detected': True
                    }
                    self.state["thumbnails"]["results"][thumbnail_key] = result
                    self.state["thumbnails"]["completed"].append(thumbnail_key)
                    added_count += 1
                    print(f"Auto-detected completed thumbnail: {thumbnail_key} -> {file_path}")
                else:
                    print(f"Thumbnail already tracked: {thumbnail_key}")
        
        # Save state if any files were added
        if added_count > 0:
            self._save_state()
            print(f"Auto-detection: Added {added_count} thumbnails from output directory")
        else:
            print("No untracked thumbnail files found in output directory")
        
        return added_count
    
    def get_progress_summary(self) -> str:
        """Get a summary of current progress."""
        completed = len(self.state["thumbnails"]["completed"])
        total = len(self.state["thumbnails"]["results"]) + len([k for k in self.state["thumbnails"]["results"].keys() if k not in self.state["thumbnails"]["completed"]])
        
        return f"Progress: Thumbnails({completed}/{total})"

class ThumbnailProcessor:
    def __init__(self, comfyui_url: str = "http://127.0.0.1:8188/", mode: str = "diffusion"):
        self.comfyui_url = comfyui_url
        self.mode = (mode or "diffusion").strip().lower()
        # ComfyUI saves images under this folder
        self.comfyui_output_folder = "../../ComfyUI/output"
        # Final destination inside this repo
        self.final_output_dir = "../output"
        self.intermediate_output_dir = "../output/lora"
        # Latent image input file path
        self.latent_image_path = "../input/10.latent.png"

        os.makedirs(self.final_output_dir, exist_ok=True)
        os.makedirs(self.intermediate_output_dir, exist_ok=True)


        if not ENABLE_RESUMABLE_MODE:
            pattern = self.final_output_dir + "/*thumbnail*"
            files_to_remove = glob.glob(pattern, recursive=True)
            for file in files_to_remove:
                if os.path.exists(file):
                    os.remove(file)
                    print(f"Removed: {file}")

    def _load_thumbnail_workflow(self) -> dict:
        filename = "thumbnail.flux.json" if self.mode == "flux" else "thumbnail.json"
        workflow_path = Path(f"../workflow/{filename}")
        if not workflow_path.exists():
            raise FileNotFoundError(f"'../workflow/{filename}' not found.")
        with open(workflow_path, "r", encoding="utf-8") as f:
            workflow = json.load(f)
        
        # Apply LoRA and sampling settings
        workflow = self._apply_workflow_settings(workflow)
        return workflow
    
    def _apply_workflow_settings(self, workflow: dict) -> dict:
        """Apply LoRA and sampling configuration to workflow."""
        # Apply LoRA settings
        if USE_LORA:
            # Handle multiple LoRAs in series
            self._apply_loras(workflow)
            print("LoRA enabled in thumbnail workflow")
        else:
            # Remove all LoRA nodes if they exist
            self._remove_all_lora_nodes(workflow)
            print("LoRA disabled in thumbnail workflow")
        
        # Apply sampling steps
        self._update_node_connections(workflow, "KSampler", "steps", SAMPLING_STEPS)
        print(f"Sampling steps set to: {SAMPLING_STEPS}")
        
        # Handle negative prompt
        if USE_NEGATIVE_PROMPT:
            # Create a new CLIPTextEncode node for negative prompt
            negative_node_id = "35"
            
            # Find the final CLIP output from LoRAs or use base CLIP
            final_clip_output = self._find_node_by_class(workflow, ["DualCLIPLoader", "TripleCLIPLoader"]) or ["10", 0]
            if USE_LORA:
                enabled_loras = [lora for lora in LORAS if lora.get("enabled", True)]
                if enabled_loras:
                    final_clip_output = [f"lora_{len(enabled_loras)}", 1]
            
            workflow[negative_node_id] = {
                "inputs": {
                    "text": NEGATIVE_PROMPT,
                    "clip": final_clip_output
                },
                "class_type": "CLIPTextEncode",
                "_meta": {
                    "title": "CLIP Text Encode (Negative Prompt)"
                }
            }
            # Connect negative prompt directly to sampler's negative conditioning
            self._update_node_connections(workflow, "KSampler", "negative", [negative_node_id, 0])
            # Remove ConditioningZeroOut from the workflow when using negative prompt
            conditioning_zero_out = self._find_node_by_class(workflow, "ConditioningZeroOut")
            if conditioning_zero_out:
                del workflow[conditioning_zero_out[0]]
            print(f"Negative prompt enabled: {NEGATIVE_PROMPT}")
        else:
            # Keep ConditioningZeroOut for empty negative (it's already connected in base workflow)
            print("Negative prompt disabled - using ConditioningZeroOut")
        
        return workflow
    
    def _apply_loras(self, workflow: dict) -> None:
        """Apply LoRAs based on mode (serial or chained)."""
        if LORA_MODE == "serial":
            self._apply_loras_serial(workflow)
        else:
            self._apply_loras_chained(workflow)
    
    def _apply_loras_serial(self, workflow: dict) -> None:
        """Apply LoRAs in serial mode - each LoRA runs independently.
        
        Serial mode logic:
        - Each LoRA runs in a separate workflow execution
        - LoRA 0: Uses EmptySD3LatentImage (latent mode) or image input (image mode)
        - LoRA 1+: Uses previous LoRA output as input
        """
        enabled_loras = [lora for lora in LORAS if lora.get("enabled", True)]
        
        if not enabled_loras:
            print("No enabled LoRAs found in LORAS configuration")
            return
        
        print(f"Serial LoRA mode: {len(enabled_loras)} LoRAs will run independently")
        print("Note: Serial mode requires separate workflow execution for each LoRA")
    
    def _apply_loras_chained(self, workflow: dict) -> None:
        """Apply LoRAs in series with individual bypass options (chained mode)."""
        enabled_loras = [lora for lora in LORAS if lora.get("enabled", True)]
        
        if not enabled_loras:
            print("No enabled LoRAs found in LORAS configuration")
            return
        
        print(f"Applying {len(enabled_loras)} LoRAs in chained mode...")
        
        # Get initial model and clip connections
        model_input = self._find_node_by_class(workflow, "UnetLoaderGGUF") or ["1", 0]
        clip_input = self._find_node_by_class(workflow, ["DualCLIPLoader", "TripleCLIPLoader"]) or ["2", 0]
        
        last_model_output = model_input
        last_clip_output = clip_input
        
        # Apply each LoRA in series
        for i, lora_config in enumerate(enabled_loras):
            lora_node_id = f"lora_{i + 1}"
            
            # Create LoRA node inputs
            lora_inputs = {
                "lora_name": lora_config["name"],
                "model": last_model_output,
                "clip": last_clip_output
            }
            
            # Apply strength settings with bypass options
            if lora_config.get("bypass_model", False):
                lora_inputs["strength_model"] = 0.0
                print(f"  LoRA {i + 1} ({lora_config['name']}): Model bypassed")
            else:
                lora_inputs["strength_model"] = lora_config.get("strength_model", 1.0)
                print(f"  LoRA {i + 1} ({lora_config['name']}): Model strength {lora_inputs['strength_model']}")
            
            if lora_config.get("bypass_clip", False):
                lora_inputs["strength_clip"] = 0.0
                print(f"  LoRA {i + 1} ({lora_config['name']}): CLIP bypassed")
            else:
                lora_inputs["strength_clip"] = lora_config.get("strength_clip", 1.0)
                print(f"  LoRA {i + 1} ({lora_config['name']}): CLIP strength {lora_inputs['strength_clip']}")
            
            # Create LoRA node
            workflow[lora_node_id] = {
                "inputs": lora_inputs,
                "class_type": "LoraLoader",
                "_meta": {"title": f"Load LoRA {i + 1}: {lora_config['name']}"}
            }
            
            # Update connections for next LoRA in chain
            last_model_output = [lora_node_id, 0]
            last_clip_output = [lora_node_id, 1]
        
        # Connect final LoRA outputs to workflow nodes
        self._update_node_connections(workflow, "KSampler", "model", last_model_output)
        self._update_node_connections(workflow, ["CLIPTextEncode", "CLIP Text Encode (Prompt)"], "clip", last_clip_output)
        
        print(f"LoRAs chain completed with {len(enabled_loras)} LoRAs")
    
    def _remove_all_lora_nodes(self, workflow: dict) -> None:
        """Remove all LoRA nodes from workflow."""
        # Remove LoRA nodes (lora_1, lora_2, etc.)
        nodes_to_remove = []
        for node_id in workflow.keys():
            if node_id.startswith("lora_"):
                nodes_to_remove.append(node_id)
        
        for node_id in nodes_to_remove:
            del workflow[node_id]
    
    def _print_workflow_summary(self, workflow: dict, title: str) -> None:
        """Print a simplified workflow summary showing flow to sampler inputs."""
        if not WORKFLOW_SUMMARY_ENABLED:
            return
        print(f"\n{'='*60}")
        print(f"WORKFLOW SUMMARY: {title}")
        print(f"{'='*60}")
        
        # Find KSampler
        ksampler = self._find_node_by_class(workflow, "KSampler")
        if not ksampler:
            print("❌ No KSampler found in workflow")
            return
            
        sampler_id = ksampler[0]
        sampler_inputs = workflow[sampler_id].get("inputs", {})
        
        print(f"\n🎲 KSampler ({sampler_id}) Configuration:")
        print(f"   Steps: {sampler_inputs.get('steps', 'N/A')}")
        print(f"   Denoising: {sampler_inputs.get('denoise', 'N/A')}")
        print(f"   Seed: {sampler_inputs.get('seed', 'N/A')}")
        print(f"   CFG: {sampler_inputs.get('cfg', 'N/A')}")
        print(f"   Sampler: {sampler_inputs.get('sampler_name', 'N/A')}")
        print(f"   Scheduler: {sampler_inputs.get('scheduler', 'N/A')}")
        
        print(f"\n📋 FLOW TO SAMPLER INPUTS:")
        
        # Trace each sampler input back to its source
        for input_name, input_value in sampler_inputs.items():
            if isinstance(input_value, list) and len(input_value) >= 2:
                source_node_id = input_value[0]
                source_output = input_value[1]
                self._trace_input_flow(workflow, input_name, source_node_id, source_output, sampler_id)
        
        # Print comprehensive sampler summary
        self._print_sampler_summary(workflow, sampler_id)
        
        print(f"{'='*60}\n")

    def _trace_input_flow(self, workflow: dict, input_name: str, source_node_id: str, source_output: int, sampler_id: str) -> None:
        """Dynamically trace the flow from source to sampler input using backward tracing."""
        if source_node_id not in workflow:
            print(f"   ❌ {input_name}: Source node {source_node_id} not found")
            return
            
        print(f"\n   🔗 {input_name.upper()} FLOW:")
        # Use backward tracing to build the complete path
        path_data = []
        self._trace_node_backwards_with_storage(workflow, source_node_id, sampler_id, 0, path_data, input_name)
        # Print the path in reverse order (source to target)
        self._print_reverse_path(workflow, path_data, sampler_id)

    def _trace_node_backwards_with_storage(self, workflow: dict, node_id: str, target_id: str, depth: int, path_data: list, specific_input: str = None) -> None:
        """Recursively trace backwards through the workflow graph and store path data."""
        if node_id not in workflow:
            return
            
        node = workflow[node_id]
        node_type = node.get("class_type", "Unknown")
        node_inputs = node.get("inputs", {})
        
        # Store current node data
        node_data = {
            "node_id": node_id,
            "node_type": node_type,
            "node_inputs": node_inputs,
            "depth": depth
        }
        path_data.append(node_data)
        
        # Continue tracing backwards for specific input or all inputs
        if specific_input and specific_input in node_inputs:
            # Trace only the specific input
            input_value = node_inputs[specific_input]
            if isinstance(input_value, list) and len(input_value) >= 2:
                upstream_node_id = input_value[0]
                if upstream_node_id in workflow and upstream_node_id != node_id:  # Avoid infinite loops
                    self._trace_node_backwards_with_storage(workflow, upstream_node_id, target_id, depth + 1, path_data)
        else:
            # Trace all inputs (original behavior)
            for input_name, input_value in node_inputs.items():
                if isinstance(input_value, list) and len(input_value) >= 2:
                    upstream_node_id = input_value[0]
                    if upstream_node_id in workflow and upstream_node_id != node_id:  # Avoid infinite loops
                        self._trace_node_backwards_with_storage(workflow, upstream_node_id, target_id, depth + 1, path_data)

    def _print_reverse_path(self, workflow: dict, path_data: list, sampler_id: str) -> None:
        """Print the stored path data in reverse order (source to target)."""
        if not path_data:
            print("      ❌ No path found")
            return
        
        # Reverse the path data to show source → target
        reversed_path = list(reversed(path_data))
        
        for i, node_data in enumerate(reversed_path):
            node_id = node_data["node_id"]
            node_type = node_data["node_type"]
            node_inputs = node_data["node_inputs"]
            depth = node_data["depth"]
            
            # Indent based on position in reversed path
            indent = "      " + "   " * i
            
            if i == 0:
                # First node (source)
                print(f"{indent}📤 {node_type}({node_id})")
            elif i == len(reversed_path) - 1:
                # Last node (target/sampler)
                print(f"{indent}📥 {node_type}({node_id})")
            else:
                # Middle nodes
                print(f"{indent}⬇️  {node_type}({node_id})")
            
            # Show node parameters
            self._show_node_parameters(node_type, node_inputs, indent + "   ")

    def _build_forward_path(self, workflow: dict, start_node_id: str, end_node_id: str) -> list:
        """Build a path from start node to end node by tracing forwards."""
        path = []
        visited = set()
        current = start_node_id
        
        while current and current not in visited:
            visited.add(current)
            path.append(current)
            
            if current == end_node_id:
                break
                
            # Find the next node that this node connects to
            # Look for nodes that have this node as an input
            found_next = False
            for node_id, node_data in workflow.items():
                if node_id != current and node_id not in visited:
                    node_inputs = node_data.get("inputs", {})
                    for input_name, input_value in node_inputs.items():
                        if isinstance(input_value, list) and len(input_value) >= 2:
                            if input_value[0] == current:
                                current = node_id
                                found_next = True
                                break
                    if found_next:
                        break
            
            if not found_next:
                break
        
        return path

    def _print_forward_path(self, workflow: dict, path: list, sampler_id: str) -> None:
        """Print the forward path from source to sampler."""
        if not path:
            print("      ❌ No path found")
            return
            
        for i, node_id in enumerate(path):
            if node_id not in workflow:
                continue
                
            node = workflow[node_id]
            node_type = node.get("class_type", "Unknown")
            node_inputs = node.get("inputs", {})
            
            # Indent based on position in path
            indent = "      " + "   " * i
            
            if i == 0:
                # First node (source)
                print(f"{indent}📤 {node_type}({node_id})")
            elif i == len(path) - 1:
                # Last node (sampler)
                print(f"{indent}📥 {node_type}({node_id})")
            else:
                # Middle nodes
                print(f"{indent}⬇️  {node_type}({node_id})")
            
            # Show node parameters
            self._show_node_parameters(node_type, node_inputs, indent + "   ")

    def _print_sampler_summary(self, workflow: dict, sampler_id: str) -> None:
        """Print a comprehensive summary of all sampler values and connections."""
        print(f"\n📊 SAMPLER SUMMARY:")
        
        sampler_node = workflow.get(sampler_id, {})
        sampler_inputs = sampler_node.get("inputs", {})
        
        # Core sampler parameters
        print(f"   🎲 Core Parameters:")
        print(f"      Steps: {sampler_inputs.get('steps', 'N/A')}")
        print(f"      Denoising: {sampler_inputs.get('denoise', 'N/A')}")
        print(f"      Seed: {sampler_inputs.get('seed', 'N/A')}")
        print(f"      CFG: {sampler_inputs.get('cfg', 'N/A')}")
        print(f"      Sampler: {sampler_inputs.get('sampler_name', 'N/A')}")
        print(f"      Scheduler: {sampler_inputs.get('scheduler', 'N/A')}")
        
        

    def _trace_node_backwards(self, workflow: dict, node_id: str, target_id: str, depth: int) -> None:
        """Recursively trace backwards through the workflow graph."""
        if node_id not in workflow:
            return
            
        node = workflow[node_id]
        node_type = node.get("class_type", "Unknown")
        node_inputs = node.get("inputs", {})
        
        # Indent based on depth
        indent = "      " + "   " * depth
        
        # Show current node
        if depth == 0:
            print(f"      {node_type}({node_id}) → KSampler({target_id})")
        else:
            print(f"{indent}⬆️  {node_type}({node_id})")
        
        # Show node parameters
        self._show_node_parameters(node_type, node_inputs, indent + "   ")
        
        # Continue tracing backwards for each input
        for input_name, input_value in node_inputs.items():
            if isinstance(input_value, list) and len(input_value) >= 2:
                upstream_node_id = input_value[0]
                if upstream_node_id in workflow and upstream_node_id != node_id:  # Avoid infinite loops
                    self._trace_node_backwards(workflow, upstream_node_id, target_id, depth + 1)

    def _show_node_parameters(self, node_type: str, node_inputs: dict, indent: str) -> None:
        """Show relevant parameters for a node type."""
        if node_type == "UnetLoaderGGUF":
            print(f"{indent}🤖 Model: {node_inputs.get('unet_name', 'N/A')}")
            print(f"{indent}📱 Device: {node_inputs.get('device', 'cuda')}")
            
        elif node_type == "LoraLoader":
            print(f"{indent}🎨 LoRA: {node_inputs.get('lora_name', 'N/A')}")
            print(f"{indent}💪 Model Strength: {node_inputs.get('strength_model', 'N/A')}")
            print(f"{indent}📝 CLIP Strength: {node_inputs.get('strength_clip', 'N/A')}")
            
        elif node_type == "CLIPTextEncode":
            text = node_inputs.get("text", "")
            if len(text) > 80:
                text = text[:80] + "..."
            print(f"{indent}📝 Text: {text}")
            
        elif node_type == "EmptySD3LatentImage":
            print(f"{indent}🖼️ Width: {node_inputs.get('width', 'N/A')}")
            print(f"{indent}🖼️ Height: {node_inputs.get('height', 'N/A')}")
            print(f"{indent}📦 Batch: {node_inputs.get('batch_size', 'N/A')}")
            
        elif node_type == "LoadImage":
            print(f"{indent}🖼️ Image: {node_inputs.get('image', 'N/A')}")
            
        elif node_type == "VAEEncode":
            print(f"{indent}🔄 VAE: {node_inputs.get('vae', 'N/A')}")
            print(f"{indent}🖼️ Pixels: {node_inputs.get('pixels', 'N/A')}")
            
        elif node_type == "VAEDecode":
            print(f"{indent}🔄 VAE: {node_inputs.get('vae', 'N/A')}")
            print(f"{indent}📦 Samples: {node_inputs.get('samples', 'N/A')}")
            
        elif node_type == "DualCLIPLoader" or node_type == "TripleCLIPLoader":
            print(f"{indent}📖 Type: {node_type}")
            print(f"{indent}📁 Clip: {node_inputs.get('clip_name1', node_inputs.get('clip_name', 'N/A'))}")
            
        elif node_type == "VAELoader":
            print(f"{indent}🔄 VAE: {node_inputs.get('vae_name', 'N/A')}")
            print(f"{indent}📱 Device: {node_inputs.get('device', 'N/A')}")
            
        elif node_type == "SaveImage":
            print(f"{indent}💾 Filename: {node_inputs.get('filename_prefix', 'N/A')}")
            print(f"{indent}📁 Format: {node_inputs.get('format', 'N/A')}")
            print(f"{indent}⭐ Quality: {node_inputs.get('quality', 'N/A')}")
            
        elif node_type == "SaveAudio":
            print(f"{indent}💾 Prefix: {node_inputs.get('filename_prefix', 'N/A')}")
            
        elif node_type == "SaveAudioMP3":
            print(f"{indent}💾 Prefix: {node_inputs.get('filename_prefix', 'N/A')}")
            print(f"{indent}🎵 Quality: {node_inputs.get('quality', 'N/A')}")
            
        elif node_type == "ConditioningZeroOut":
            print(f"{indent}🔄 Conditioning: Zero Out")
            
        elif node_type == "ModelSamplingSD3":
            print(f"{indent}⚙️ Shift: {node_inputs.get('shift', 'N/A')}")
            
        elif node_type == "FluxGuidance":
            print(f"{indent}🎯 Guidance: {node_inputs.get('guidance', 'N/A')}")
            
        elif node_type == "CheckpointLoaderSimple":
            print(f"{indent}📦 Checkpoint: {node_inputs.get('ckpt_name', 'N/A')}")
            
        elif node_type == "EmptyLatentAudio":
            print(f"{indent}🎵 Seconds: {node_inputs.get('seconds', 'N/A')}")
            print(f"{indent}📦 Batch: {node_inputs.get('batch_size', 'N/A')}")
            
        elif node_type == "VAEDecodeAudio":
            print(f"{indent}🔄 VAE: {node_inputs.get('vae', 'N/A')}")
            print(f"{indent}📦 Samples: {node_inputs.get('samples', 'N/A')}")
            
        elif node_type == "UnifiedTTSTextNode":
            print(f"{indent}🎤 Voice: {node_inputs.get('narrator_voice', 'N/A')}")
            print(f"{indent}🌱 Seed: {node_inputs.get('seed', 'N/A')}")
            print(f"{indent}📝 Chunking: {node_inputs.get('enable_chunking', 'N/A')}")
            print(f"{indent}📏 Max Chars: {node_inputs.get('max_chars_per_chunk', 'N/A')}")
            
        elif node_type == "ChatterBoxEngineNode":
            print(f"{indent}🌍 Language: {node_inputs.get('language', 'N/A')}")
            print(f"{indent}📱 Device: {node_inputs.get('device', 'N/A')}")
            print(f"{indent}🎭 Exaggeration: {node_inputs.get('exaggeration', 'N/A')}")
            print(f"{indent}🌡️ Temperature: {node_inputs.get('temperature', 'N/A')}")
            
        elif node_type == "LTXVBaseSampler":
            print(f"{indent}📐 Dimensions: {node_inputs.get('width', 'N/A')}x{node_inputs.get('height', 'N/A')}")
            print(f"{indent}🎬 Frames: {node_inputs.get('num_frames', 'N/A')}")
            print(f"{indent}💪 Strength: {node_inputs.get('strength', 'N/A')}")
            print(f"{indent}🎯 Crop: {node_inputs.get('crop', 'N/A')}")
            
        elif node_type == "LTXVConditioning":
            print(f"{indent}🎬 Frame Rate: {node_inputs.get('frame_rate', 'N/A')}")
            
        elif node_type == "STGGuiderAdvanced":
            print(f"{indent}🎯 CFG Threshold: {node_inputs.get('skip_steps_sigma_threshold', 'N/A')}")
            print(f"{indent}🔄 CFG Rescale: {node_inputs.get('cfg_star_rescale', 'N/A')}")
            
        elif node_type == "RandomNoise":
            print(f"{indent}🎲 Noise Seed: {node_inputs.get('noise_seed', 'N/A')}")
            
        elif node_type == "StringToFloatList":
            print(f"{indent}📝 String: {node_inputs.get('string', 'N/A')}")
            
        elif node_type == "FloatToSigmas":
            print(f"{indent}📊 Float List: Connected")
            
        elif node_type == "Set VAE Decoder Noise":
            print(f"{indent}⏰ Timestep: {node_inputs.get('timestep', 'N/A')}")
            print(f"{indent}📏 Scale: {node_inputs.get('scale', 'N/A')}")
            print(f"{indent}🌱 Seed: {node_inputs.get('seed', 'N/A')}")
            
        elif node_type == "KSamplerSelect":
            print(f"{indent}🎲 Sampler: {node_inputs.get('sampler_name', 'N/A')}")
            
        elif node_type == "VHS_VideoCombine":
            print(f"{indent}🎬 Frame Rate: {node_inputs.get('frame_rate', 'N/A')}")
            print(f"{indent}🔄 Loop Count: {node_inputs.get('loop_count', 'N/A')}")
            print(f"{indent}💾 Prefix: {node_inputs.get('filename_prefix', 'N/A')}")
            print(f"{indent}🎥 Format: {node_inputs.get('format', 'N/A')}")
            print(f"{indent}📹 Pixel Format: {node_inputs.get('pix_fmt', 'N/A')}")
            print(f"{indent}📊 CRF: {node_inputs.get('crf', 'N/A')}")
            
        elif node_type == "PrimitiveStringMultiline":
            print(f"{indent}📝 Value: {node_inputs.get('value', 'N/A')}")
            
        # Show any other relevant parameters
        for key, value in node_inputs.items():
            if key not in ['model', 'clip', 'vae', 'pixels', 'samples', 'image', 'text', 'lora_name', 'strength_model', 'strength_clip', 'model_name', 'device', 'width', 'height', 'batch_size', 'filename_prefix', 'format', 'quality', 'clip_name1', 'clip_name', 'vae_name', 'narrator_voice', 'seed', 'enable_chunking', 'max_chars_per_chunk', 'language', 'exaggeration', 'temperature', 'num_frames', 'strength', 'crop', 'frame_rate', 'skip_steps_sigma_threshold', 'cfg_star_rescale', 'noise_seed', 'string', 'timestep', 'scale', 'sampler_name', 'loop_count', 'pix_fmt', 'crf', 'value', 'guidance', 'shift', 'ckpt_name', 'seconds']:
                if isinstance(value, (str, int, float, bool)) and len(str(value)) < 50:
                    print(f"{indent}⚙️ {key}: {value}")

    def _trace_model_flow(self, workflow: dict) -> list:
        """Trace the model flow through the workflow."""
        flow = []
        
        # Start from UnetLoaderGGUF
        unet_loader = self._find_node_by_class(workflow, "UnetLoaderGGUF")
        if unet_loader:
            flow.append(f"UnetLoaderGGUF({unet_loader[0]})")
            
            # Follow model connections
            current = unet_loader[0]
            visited = set()
            
            while current and current not in visited:
                visited.add(current)
                node_data = workflow.get(current, {})
                
                if node_data.get("class_type") == "LoraLoader":
                    flow.append(f"LoRA({current})")
                elif node_data.get("class_type") == "KSampler":
                    flow.append(f"KSampler({current})")
                    break
                    
                # Find next node connected to model output
                next_node = None
                for node_id, node_data in workflow.items():
                    if isinstance(node_data, dict) and "inputs" in node_data:
                        for input_name, input_value in node_data["inputs"].items():
                            if isinstance(input_value, list) and len(input_value) >= 2:
                                if input_value[0] == current and input_name == "model":
                                    next_node = node_id
                                    break
                    if next_node:
                        break
                        
                current = next_node
        
        return flow

    def _trace_clip_flow(self, workflow: dict) -> list:
        """Trace the CLIP flow through the workflow."""
        flow = []
        
        # Start from CLIPLoader
        clip_loader = self._find_node_by_class(workflow, ["DualCLIPLoader", "TripleCLIPLoader"])
        if clip_loader:
            flow.append(f"CLIPLoader({clip_loader[0]})")
            
            # Find CLIPTextEncode nodes
            clip_text_nodes = [node_id for node_id, node_data in workflow.items() 
                              if isinstance(node_data, dict) and node_data.get("class_type") == "CLIPTextEncode"]
            for node_id in clip_text_nodes:
                flow.append(f"CLIPTextEncode({node_id})")
        
        return flow

    def _trace_latent_flow(self, workflow: dict) -> list:
        """Trace the latent flow through the workflow."""
        flow = []
        
        # Start from EmptySD3LatentImage or LoadImage
        latent_start = self._find_node_by_class(workflow, "EmptySD3LatentImage")
        if not latent_start:
            latent_start = self._find_node_by_class(workflow, "LoadImage")
        
        if latent_start:
            node_type = workflow[latent_start[0]].get("class_type", "")
            flow.append(f"{node_type}({latent_start[0]})")
            
            # Follow latent connections
            current = latent_start[0]
            visited = set()
            
            while current and current not in visited:
                visited.add(current)
                node_data = workflow.get(current, {})
                
                if node_data.get("class_type") == "VAEEncode":
                    flow.append(f"VAEEncode({current})")
                elif node_data.get("class_type") == "KSampler":
                    flow.append(f"KSampler({current})")
                    break
                elif node_data.get("class_type") == "VAEDecode":
                    flow.append(f"VAEDecode({current})")
                    break
                    
                # Find next node connected to latent output
                next_node = None
                for node_id, node_data in workflow.items():
                    if isinstance(node_data, dict) and "inputs" in node_data:
                        for input_name, input_value in node_data["inputs"].items():
                            if isinstance(input_value, list) and len(input_value) >= 2:
                                if input_value[0] == current and input_name in ["latent", "samples"]:
                                    next_node = node_id
                                    break
                    if next_node:
                        break
                        
                current = next_node
        
        return flow

    def _trace_image_flow(self, workflow: dict) -> list:
        """Trace the image flow through the workflow."""
        flow = []
        
        # Start from VAEDecode
        vae_decode = self._find_node_by_class(workflow, "VAEDecode")
        if vae_decode:
            flow.append(f"VAEDecode({vae_decode[0]})")
            
            # Find SaveImage
            save_image = self._find_node_by_class(workflow, "SaveImage")
            if save_image:
                flow.append(f"SaveImage({save_image[0]})")
        
        return flow

    def _find_node_by_class(self, workflow: dict, class_types: str | list[str]) -> list | None:
        """Find a node by its class type and return its connection."""
        if isinstance(class_types, str):
            class_types = [class_types]
        
        for node_id, node in workflow.items():
            if isinstance(node, dict) and node.get("class_type") in class_types:
                return [node_id, 0]
        return None
    
    def _update_node_connections(self, workflow: dict, class_types: str | list[str], input_key: str, value) -> None:
        """Update specific input connections for nodes matching class types."""
        if isinstance(class_types, str):
            class_types = [class_types]
        
        for node_id, node in workflow.items():
            if isinstance(node, dict) and isinstance(node.get("inputs"), dict):
                if node.get("class_type") in class_types and input_key in node["inputs"]:
                    node["inputs"][input_key] = value

    def _update_prompt_text(self, workflow: dict, prompt_text: str) -> dict:
        """Update the workflow with prompt text."""
        self._update_node_connections(workflow, ["CLIPTextEncode", "CLIP Text Encode (Prompt)"], "text", prompt_text)
        return workflow

    def _update_saveimage_prefix(self, workflow: dict, filename_prefix: str = "thumbnail") -> dict:
        """Update the workflow to save with specified filename prefix."""
        self._update_node_connections(workflow, "SaveImage", "filename_prefix", filename_prefix)
        # Also set extension to PNG if available
        for node_id, node in workflow.items():
            if isinstance(node, dict) and node.get("class_type") == "SaveImage":
                if "extension" in node.get("inputs", {}):
                    node["inputs"]["extension"] = "png"
                break
        return workflow

    def _update_workflow_resolution(self, workflow: dict, width: int, height: int) -> dict:
        """Update the workflow with resolution settings and handle latent input mode.
        
        Logic:
        - For chained mode: Apply latent/image logic based on LATENT_MODE
        - For serial mode: This method is called for each LoRA individually
        """
        # Handle EmptySD3LatentImage node
        latent_image_node = self._find_node_by_class(workflow, "EmptySD3LatentImage")
        if latent_image_node:
            node_id = latent_image_node[0]
            
            if LATENT_MODE == "IMAGE":
                # For chained mode: Replace EmptySD3LatentImage with LoadImage + VAEEncode
                # For serial mode: This will be handled individually in _generate_character_image_serial
                if LORA_MODE == "chained" or not USE_LORA:
                    self._replace_latent_with_image_input(workflow, node_id, self.latent_image_path, LATENT_DENOISING_STRENGTH)
                    print(f"Using image input mode with file: {self.latent_image_path}")
                else:
                    # Serial mode: Just set dimensions, individual LoRA handling will replace this
                    workflow[node_id]["inputs"]["width"] = width
                    workflow[node_id]["inputs"]["height"] = height
                    print(f"Serial mode: Set latent dimensions, individual LoRA handling will replace with image input")
            else:
                # Normal latent mode - set dimensions
                workflow[node_id]["inputs"]["width"] = width
                workflow[node_id]["inputs"]["height"] = height
                print(f"Using latent mode with dimensions: {width}x{height}")
        
        return workflow

    def _get_seed(self, variation_number: int = 0) -> int:
        """Get seed value based on configuration."""
        if USE_RANDOM_SEED:
            # Generate different seed for each variation
            base_seed = random.randint(0, 2**32 - 1)
            return base_seed + variation_number
        else:
            # Use fixed seed with variation offset
            return RANDOM_SEED + variation_number

    def _update_workflow_seed(self, workflow: dict, seed: int, variation_number: int = 0) -> dict:
        """Set seed inputs across nodes when available."""
        # Update KSampler seed
        self._update_node_connections(workflow, "KSampler", "seed", int(seed))
        
        # Also try other common seed input names
        try:
            for node_id, node in workflow.items():
                if not isinstance(node, dict) or not isinstance(node.get("inputs"), dict):
                    continue
                inputs = node["inputs"]
                for key in ("noise_seed", "noiseSeed"):
                    if key in inputs and not isinstance(inputs.get(key), (list, tuple)):
                        inputs[key] = int(seed)
        except Exception:
            pass  # Best-effort; ignore if structure unexpected
        
        return workflow

    def _replace_latent_with_image_input(self, workflow: dict, latent_node_id: str, image_path: str, denoising_strength: float = None) -> None:
        """Replace EmptySD3LatentImage with LoadImage + VAEEncode for image input."""
        try:
            # Copy the image to ComfyUI input folder
            image_filename = os.path.basename(image_path)
            comfyui_input_path = os.path.join("../../ComfyUI/input", image_filename)
            if os.path.exists(image_path):
                shutil.copy2(image_path, comfyui_input_path)
                print(f"  Copied image to ComfyUI input: {image_filename}")
            else:
                print(f"WARNING: Image file not found: {image_path}")
            
            # Find the next available node ID
            max_id = max(int(k) for k in workflow.keys() if k.isdigit())
            load_image_node_id = str(max_id + 1)
            encode_node_id = str(max_id + 2)
            
            # Create LoadImage node
            workflow[load_image_node_id] = {
                "inputs": {"image": image_filename},
                "class_type": "LoadImage",
                "_meta": {"title": "Load Latent Image"}
            }
            
            # Create VAEEncode node to convert image to latent
            workflow[encode_node_id] = {
                "inputs": {
                    "pixels": [load_image_node_id, 0],
                    "vae": ["11", 0]  # Use existing VAE
                },
                "class_type": "VAEEncode",
                "_meta": {"title": "VAE Encode (Latent Image)"}
            }
            
            # Find KSampler and update its latent_image input and denoising strength
            for sampler_id, sampler_node in workflow.items():
                if isinstance(sampler_node, dict) and sampler_node.get("class_type") == "KSampler":
                    if "latent_image" in sampler_node.get("inputs", {}):
                        sampler_node["inputs"]["latent_image"] = [encode_node_id, 0]
                        # Use provided denoising strength or fall back to LATENT_DENOISING_STRENGTH
                        if denoising_strength is not None:
                            sampler_node["inputs"]["denoise"] = denoising_strength
                        else:
                            sampler_node["inputs"]["denoise"] = LATENT_DENOISING_STRENGTH
                        break
            
            # Remove the original EmptySD3LatentImage node
            del workflow[latent_node_id]
            
            print(f"  Replaced EmptySD3LatentImage with LoadImage + VAEEncode")
            print(f"  LoadImage node: {load_image_node_id}, VAEEncode node: {encode_node_id}")
            print(f"  Denoising strength set to: {denoising_strength if denoising_strength is not None else LATENT_DENOISING_STRENGTH}")
            
        except Exception as e:
            print(f"WARNING: Failed to replace latent with image input: {e}")

    def _replace_latent_with_previous_output(self, workflow: dict, image_path: str, denoising_strength: float = None) -> None:
        """Replace EmptySD3LatentImage with LoadImage + VAEEncode for previous LoRA output."""
        try:
            # Copy the previous LoRA output to ComfyUI input folder
            image_filename = os.path.basename(image_path)
            comfyui_input_path = os.path.join("../../ComfyUI/input", image_filename)
            if os.path.exists(image_path):
                shutil.copy2(image_path, comfyui_input_path)
                print(f"  Copied previous LoRA output to ComfyUI input: {image_filename}")
            else:
                print(f"WARNING: Previous LoRA output not found: {image_path}")
            
            # Find the next available node ID
            max_id = max(int(k) for k in workflow.keys() if k.isdigit())
            load_image_node_id = str(max_id + 1)
            encode_node_id = str(max_id + 2)
            
            # Create LoadImage node
            workflow[load_image_node_id] = {
                "inputs": {"image": image_filename},
                "class_type": "LoadImage",
                "_meta": {"title": "Load Previous LoRA Output"}
            }
            
            # Create VAEEncode node to convert image to latent
            workflow[encode_node_id] = {
                "inputs": {
                    "pixels": [load_image_node_id, 0],
                    "vae": ["11", 0]  # Use existing VAE
                },
                "class_type": "VAEEncode",
                "_meta": {"title": "VAE Encode (Previous LoRA Output)"}
            }
            
            # Find KSampler and update its latent_image input and denoising strength
            for sampler_id, sampler_node in workflow.items():
                if isinstance(sampler_node, dict) and sampler_node.get("class_type") == "KSampler":
                    if "latent_image" in sampler_node.get("inputs", {}):
                        sampler_node["inputs"]["latent_image"] = [encode_node_id, 0]
                        # Use provided denoising strength or keep existing setting
                        if denoising_strength is not None:
                            sampler_node["inputs"]["denoise"] = denoising_strength
                        break
            
            # Remove the original EmptySD3LatentImage node
            if "19" in workflow:
                del workflow["19"]
            
            print(f"  Replaced EmptySD3LatentImage with LoadImage + VAEEncode")
            print(f"  LoadImage node: {load_image_node_id}, VAEEncode node: {encode_node_id}")
            
        except Exception as e:
            print(f"WARNING: Failed to replace latent with previous output: {e}")

    def _generate_thumbnail_serial(self, prompt_text: str, shorts: bool = False, variation_number: str = "", resumable_state=None) -> str | None:
        """Generate thumbnail using serial LoRA mode with intermediate storage."""
        try:
            print(f"Generating thumbnail (Serial LoRA mode)")
            
            enabled_loras = [lora for lora in LORAS if lora.get("enabled", True)]
            if not enabled_loras:
                print("ERROR: No enabled LoRAs found for serial mode")
                return None
            
            current_image_path = None
            
            # Process each LoRA in sequence, using previous output as input
            for i, lora_config in enumerate(enabled_loras):
                print(f"\nProcessing LoRA {i + 1}/{len(enabled_loras)}: {lora_config['name']}")
                
                # Load base workflow for this LoRA
                workflow = self._load_thumbnail_workflow()
                if not workflow:
                    print(f"ERROR: Failed to load workflow for LoRA {i + 1}")
                    continue
                
                # Apply only this LoRA to the workflow
                self._apply_single_lora(workflow, lora_config, i + 1)
                
                # Update workflow with thumbnail-specific settings
                workflow = self._update_prompt_text(workflow, prompt_text)
                
                # Generate filename for this LoRA step
                lora_clean_name = re.sub(r'[^\w\s.-]', '', lora_config['name']).strip()
                lora_clean_name = re.sub(r'[-\s]+', '_', lora_clean_name)
                lora_filename = f"thumbnail{".shorts" if shorts else ""}{variation_number}.{lora_clean_name}"
                workflow = self._update_saveimage_prefix(workflow, lora_filename)
                workflow = self._update_workflow_resolution(workflow, SHORTS_WIDTH if shorts else OUTPUT_WIDTH, SHORTS_HEIGHT if shorts else OUTPUT_HEIGHT)
                
                # Set LoRA-specific sampling steps, seed, and denoising
                steps = lora_config.get("steps", SAMPLING_STEPS)
                denoising_strength = lora_config.get("denoising_strength", 1.0)
                seed = self._get_seed()  # Serial mode uses base seed for each LoRA
                self._update_node_connections(workflow, "KSampler", "steps", steps)
                self._update_node_connections(workflow, "KSampler", "seed", seed)
                print(f"  Seed set to: {seed}")
                
                # Handle input for this LoRA based on serial mode logic
                if i == 0:
                    # First LoRA: Use latent/image mode based on LATENT_MODE setting
                    if LATENT_MODE == "IMAGE":
                        # Replace EmptySD3LatentImage with image input + LATENT_DENOISING_STRENGTH
                        self._replace_latent_with_image_input(workflow, "19", self.latent_image_path, LATENT_DENOISING_STRENGTH)
                        # Apply LATENT_DENOISING_STRENGTH to KSampler for first LoRA in IMAGE mode
                        self._update_node_connections(workflow, "KSampler", "denoise", LATENT_DENOISING_STRENGTH)
                        print(f"  Using image input mode for first LoRA with file: {self.latent_image_path}")
                        print(f"  Using LATENT_DENOISING_STRENGTH: {LATENT_DENOISING_STRENGTH}")
                    else:
                        # Normal latent mode - set dimensions and use LoRA's denoising strength
                        workflow["19"]["inputs"]["width"] = SHORTS_WIDTH if shorts else OUTPUT_WIDTH
                        workflow["19"]["inputs"]["height"] = SHORTS_HEIGHT if shorts else OUTPUT_HEIGHT
                        # Apply LoRA's denoising_strength to KSampler for first LoRA in LATENT mode
                        self._update_node_connections(workflow, "KSampler", "denoise", denoising_strength)
                        denoising_strength = LATENT_DENOISING_STRENGTH 
                        print(f"  Using latent mode with dimensions: {SHORTS_WIDTH if shorts else OUTPUT_WIDTH}x{SHORTS_HEIGHT if shorts else OUTPUT_HEIGHT}")
                        print(f"  Using LoRA denoising_strength: {denoising_strength}")
                else:
                    # Subsequent LoRAs: Use previous LoRA output as input
                    if current_image_path:
                        self._replace_latent_with_previous_output(workflow, current_image_path, denoising_strength)
                        # Apply LoRA's denoising_strength to KSampler for subsequent LoRAs
                        self._update_node_connections(workflow, "KSampler", "denoise", denoising_strength)
                        print(f"  Using previous LoRA output as latent input")
                        print(f"  Using LoRA denoising_strength: {denoising_strength}")
                    else:
                        print(f"  ERROR: No previous LoRA output available for LoRA {i + 1}")
                        continue
                
                print(f"  Steps: {steps}, Denoising: {denoising_strength}")
                
                # Print workflow summary before sending
                self._print_workflow_summary(workflow, f"LoRA {i + 1}: {lora_config['name']}")
                
                # Submit workflow to ComfyUI
                resp = requests.post(f"{self.comfyui_url}prompt", json={"prompt": workflow}, timeout=60)
                if resp.status_code != 200:
                    print(f"ERROR: ComfyUI API error for LoRA {i + 1}: {resp.status_code} {resp.text}")
                    continue
                    
                prompt_id = resp.json().get("prompt_id")
                if not prompt_id:
                    print(f"ERROR: No prompt ID returned for LoRA {i + 1}")
                    continue

                # Wait for completion
                print(f"  Waiting for LoRA {i + 1} generation to complete...")
                while True:
                    h = requests.get(f"{self.comfyui_url}history/{prompt_id}")
                    if h.status_code == 200:
                        data = h.json()
                        if prompt_id in data:
                            status = data[prompt_id].get("status", {})
                            if status.get("exec_info", {}).get("queue_remaining", 0) == 0:
                                time.sleep(2)  # Give it a moment to finish
                                break
                    time.sleep(2)

                # Find the generated image
                generated_image = self._find_newest_output_with_prefix(lora_filename)
                if not generated_image:
                    print(f"ERROR: Could not find generated image for LoRA {i + 1}")
                    continue
                
                # Save result to lora folder (save final result from each LoRA)
                lora_final_path = os.path.join(self.intermediate_output_dir, f"thumbnail{".shorts" if shorts else ""}{variation_number}.{lora_clean_name}.png")
                shutil.copy2(generated_image, lora_final_path)
                print(f"  Saved LoRA result: {lora_final_path}")
                
                # Use this output as input for next LoRA
                current_image_path = generated_image
                print(f"  LoRA {i + 1} completed successfully")
            
            if not current_image_path:
                print(f"ERROR: No successful LoRA generations for thumbnail")
                return None

            output_path = os.path.join(self.final_output_dir, f"thumbnail{".shorts" if shorts else ""}{variation_number}.png")
            
            # Copy final result to output directory
            shutil.copy2(current_image_path, output_path)
            
            # Apply text overlay if enabled
            title = self._read_title_from_file()
            if title and USE_TITLE_TEXT:
                self._overlay_title(output_path, title)
            
            # Save to checkpoint if resumable mode enabled
            if resumable_state:
                if shorts:
<<<<<<< HEAD
                    # Save as individual shorts thumbnail
                    thumbnail_key = f"thumbnail{'.shorts' if shorts else ''}{variation_number}"
                    shorts_result = {
                        'path': output_path,
                        'thumbnail_key': thumbnail_key,
                        'shorts': shorts,
                        'variation_number': variation_number
                    }
                    resumable_state.set_shorts_thumbnail_result(thumbnail_key, shorts_result)
=======
                    # Save as shorts variation
                    # Extract main variation and shorts variation from variation_number
                    if ".v" in variation_number:
                        parts = variation_number.split(".v")
                        if len(parts) >= 3:  # .v{j}.v{i}
                            shorts_var_num = parts[1]
                            main_var_num = parts[2] if parts[2] else "0"
                            main_variation = f"v{main_var_num}" if main_var_num != "0" else "original"
                            shorts_key = f"shorts_v{shorts_var_num}"
                        else:  # .v{j} (only shorts variation, main is 0/original)
                            shorts_var_num = parts[1]
                            main_variation = "original"
                            shorts_key = f"shorts_v{shorts_var_num}"
                    else:
                        # Fallback for simple shorts variations
                        main_variation = "original"
                        shorts_key = "shorts_v1"
                    
                    shorts_result = {
                        'path': output_path,
                        'thumbnail_key': f"thumbnail{'.shorts' if shorts else ''}{variation_number}",
                        'shorts': shorts,
                        'variation_number': variation_number,
                        'main_variation': main_variation
                    }
                    resumable_state.set_shorts_variation("thumbnail", main_variation, shorts_key, shorts_result)
>>>>>>> 265bd6fc
                else:
                    # Save as main variation
                    var_key = variation_number or "original"
                    variation_result = {
                        'path': output_path,
                        'thumbnail_key': f"thumbnail{variation_number}",
                        'shorts': shorts,
                        'variation_number': variation_number
                    }
                    resumable_state.set_thumbnail_variation("thumbnail", var_key, variation_result)
            
            print(f"Saved: {output_path}")
            return output_path

        except Exception as e:
            print(f"ERROR: Failed to generate thumbnail: {e}")
            return None

    def _apply_single_lora(self, workflow: dict, lora_config: dict, lora_index: int) -> None:
        """Apply a single LoRA to the workflow."""
        lora_node_id = f"lora_{lora_index}"
        
        # Get initial model and clip connections
        model_input = self._find_node_by_class(workflow, "UnetLoaderGGUF") or ["1", 0]
        clip_input = self._find_node_by_class(workflow, ["DualCLIPLoader", "TripleCLIPLoader"]) or ["2", 0]
        
        # Create LoRA node inputs
        lora_inputs = {
            "lora_name": lora_config["name"],
            "model": model_input,
            "clip": clip_input
        }
        
        # Apply strength settings with bypass options
        if lora_config.get("bypass_model", False):
            lora_inputs["strength_model"] = 0.0
            print(f"  Model bypassed")
        else:
            lora_inputs["strength_model"] = lora_config.get("strength_model", 1.0)
            print(f"  Model strength: {lora_inputs['strength_model']}")
        
        if lora_config.get("bypass_clip", False):
            lora_inputs["strength_clip"] = 0.0
            print(f"  CLIP bypassed")
        else:
            lora_inputs["strength_clip"] = lora_config.get("strength_clip", 1.0)
            print(f"  CLIP strength: {lora_inputs['strength_clip']}")
        
        # Create LoRA node
        workflow[lora_node_id] = {
            "inputs": lora_inputs,
            "class_type": "LoraLoader",
            "_meta": {"title": f"Load LoRA {lora_index}: {lora_config['name']}"}
        }
        
        # Connect LoRA outputs to workflow nodes
        self._update_node_connections(workflow, "KSampler", "model", [lora_node_id, 0])
        self._update_node_connections(workflow, ["CLIPTextEncode", "CLIP Text Encode (Prompt)"], "clip", [lora_node_id, 1])

    def _set_image_input(self, workflow: dict, image_path: str) -> None:
        """Set an image as input for the workflow (for chaining LoRA outputs)."""
        try:
            # Copy the image to ComfyUI input folder
            image_filename = os.path.basename(image_path)
            comfyui_input_path = os.path.join("../../ComfyUI/input", image_filename)
            shutil.copy2(image_path, comfyui_input_path)
            
            # Find existing LoadImage node or create one
            load_image_node_id = None
            for node_id, node in workflow.items():
                if isinstance(node, dict) and node.get("class_type") == "LoadImage":
                    load_image_node_id = node_id
                    break
            
            # If no LoadImage node exists, create one
            if not load_image_node_id:
                # Find the next available node ID
                max_id = max(int(k) for k in workflow.keys() if k.isdigit())
                load_image_node_id = str(max_id + 1)
                
                # Create LoadImage node
                workflow[load_image_node_id] = {
                    "inputs": {"image": image_filename},
                    "class_type": "LoadImage",
                    "_meta": {"title": "Load Image (LoRA Chain Input)"}
                }
                print(f"  Created LoadImage node: {load_image_node_id}")
            else:
                # Update existing LoadImage node
                workflow[load_image_node_id]["inputs"]["image"] = image_filename
                print(f"  Updated LoadImage node: {load_image_node_id}")
            
            # Find and replace EmptySD3LatentImage with LoadImage
            for node_id, node in workflow.items():
                if isinstance(node, dict) and node.get("class_type") == "EmptySD3LatentImage":
                    # Replace the latent_image input in KSampler
                    for sampler_id, sampler_node in workflow.items():
                        if isinstance(sampler_node, dict) and sampler_node.get("class_type") == "KSampler":
                            if "latent_image" in sampler_node.get("inputs", {}):
                                # Create VAEEncode node to convert image to latent
                                encode_node_id = str(int(load_image_node_id) + 1)
                                workflow[encode_node_id] = {
                                    "inputs": {
                                        "pixels": [load_image_node_id, 0],
                                        "vae": ["11", 0]  # Use existing VAE
                                    },
                                    "class_type": "VAEEncode",
                                    "_meta": {"title": "VAE Encode (LoRA Chain Input)"}
                                }
                                
                                # Update KSampler to use encoded latent
                                sampler_node["inputs"]["latent_image"] = [encode_node_id, 0]
                                print(f"  Connected LoadImage → VAEEncode → KSampler")
                                break
                    break
                    
        except Exception as e:
            print(f"WARNING: Failed to set image input: {e}")

    def generate_thumbnail(self, prompt_text: str, shorts: bool = False, variation_number: str = "", resumable_state=None) -> str | list[str] | None:
        try:
            # Check if resumable and already complete
            if resumable_state:
                thumbnail_key = f"thumbnail{'.shorts' if shorts else ''}{variation_number}"
                
                if shorts:
                    # For shorts thumbnails, check if this specific shorts thumbnail is complete
                    if resumable_state.is_shorts_thumbnail_complete(thumbnail_key):
                        result = resumable_state.get_thumbnail_result(thumbnail_key)
                        if result and os.path.exists(result.get("path", "")):
                            print(f"Using cached shorts thumbnail: {thumbnail_key}")
                            return result["path"]
                else:
                    # For regular thumbnails, check if this specific variation is complete
                    if resumable_state.is_thumbnail_variation_complete("thumbnail", variation_number or "original"):
                        result = resumable_state.get_thumbnail_result("thumbnail")
                        variations = result.get("variations", {})
                        var_key = variation_number or "original"
                        if var_key in variations and os.path.exists(variations[var_key].get("path", "")):
                            print(f"Using cached thumbnail: {thumbnail_key}")
                            return variations[var_key]["path"]
            
            # Use serial LoRA mode if enabled
            if USE_LORA and LORA_MODE == "serial":
                return self._generate_thumbnail_serial(prompt_text, shorts, variation_number, resumable_state)
            
            # Determine if we should use text overlay or let the model generate text
            use_overlay = USE_TITLE_TEXT
            title = None
            band_height = 0
            
            if use_overlay:
                title = self._read_title_from_file()
                # Compute for the final canvas size
                band_height, _padding, _lines, _font, _line_height, _stroke_w = self._measure_title_block(
                    title or "", SHORTS_WIDTH if shorts else OUTPUT_WIDTH, SHORTS_HEIGHT if shorts else OUTPUT_HEIGHT
                )

            # Decide generation image area based on layout/position
            gen_width = SHORTS_WIDTH if shorts else OUTPUT_WIDTH
            gen_height = SHORTS_HEIGHT if shorts else OUTPUT_HEIGHT
            if use_overlay:
                position = (TITLE_POSITION or "bottom").strip().lower()
                layout = (TITLE_LAYOUT or "overlay").strip().lower()
                if layout in ("expand",):
                    # Keep base generation at full size; we'll expand canvas after
                    gen_width, gen_height = SHORTS_WIDTH if shorts else OUTPUT_WIDTH, SHORTS_HEIGHT if shorts else OUTPUT_HEIGHT
                elif layout in ("fit",):
                    # Reserve band space within the canvas for top/bottom
                    if position in ("top", "upper", "bottom"):
                        gen_height = max(1, SHORTS_HEIGHT if shorts else OUTPUT_HEIGHT - band_height)
                    else:
                        gen_height = SHORTS_HEIGHT if shorts else OUTPUT_HEIGHT
                else:
                    # overlay uses full image
                    gen_width, gen_height = SHORTS_WIDTH if shorts else OUTPUT_WIDTH, SHORTS_HEIGHT if shorts else OUTPUT_HEIGHT

            workflow = self._load_thumbnail_workflow()
            workflow = self._update_prompt_text(workflow, prompt_text)
            workflow = self._update_workflow_resolution(workflow, gen_width, gen_height)
            workflow = self._update_saveimage_prefix(workflow, "thumbnail" + ".shorts" if shorts else "" + variation_number)
            
            # Set seed based on configuration (variation 0 = original)
            seed = self._get_seed()
            workflow = self._update_workflow_seed(workflow, seed)
            print(f"Seed set to: {seed}")

            # Print workflow summary
            self._print_workflow_summary(workflow, "Thumbnail" + ".shorts" if shorts else "" + variation_number)
            
            # Print prompt before sending
            print(f"\n=== PROMPT FOR THUMBNAIL{".shorts" if shorts else "" + variation_number} ===")
            # Get the text prompt from the workflow
            text_prompt = workflow.get("33", {}).get("inputs", {}).get("text", "No text prompt found")
            print(f"Text prompt: {text_prompt}")
            print(f"Workflow nodes: {len(workflow)} nodes")
            print("=" * 50)

            # Single generation path with text overlay
            resp = requests.post(f"{self.comfyui_url}prompt", json={"prompt": workflow}, timeout=60)
            if resp.status_code != 200:
                return None
            prompt_id = resp.json().get("prompt_id")
            if not prompt_id:
                return None

            while True:
                h = requests.get(f"{self.comfyui_url}history/{prompt_id}")
                if h.status_code == 200:
                    data = h.json()
                    if prompt_id in data:
                        status = data[prompt_id].get("status", {})
                        if status.get("exec_info", {}).get("queue_remaining", 0) == 0:
                            time.sleep(2)
                            break
                time.sleep(2)

            newest_path = self._find_newest_output_with_prefix("thumbnail" + ".shorts" if shorts else "" + variation_number)
            if not newest_path:
                return None

            src_ext = Path(newest_path).suffix.lower()
            final_path = os.path.join(self.final_output_dir, f"thumbnail{".shorts" if shorts else "" + variation_number}{src_ext}")
            shutil.copy2(newest_path, final_path)
            # Apply text overlay if enabled
            if title and use_overlay:
                self._overlay_title(final_path, title)
            
            # Save to checkpoint if resumable mode enabled
            if resumable_state:
                if shorts:
                    # Save as individual shorts thumbnail
                    shorts_result = {
                        'path': final_path,
                        'thumbnail_key': thumbnail_key,
                        'shorts': shorts,
                        'variation_number': variation_number
                    }
                    resumable_state.set_shorts_thumbnail_result(thumbnail_key, shorts_result)
                else:
                    # Save as main variation
                    var_key = variation_number or "original"
                    variation_result = {
                        'path': final_path,
                        'thumbnail_key': f"thumbnail{variation_number}",
                        'shorts': shorts,
                        'variation_number': variation_number
                    }
                    resumable_state.set_thumbnail_variation("thumbnail", var_key, variation_result)
            
            return final_path
        except Exception:
            return None

    def _find_newest_output_with_prefix(self, prefix: str) -> str | None:
        if not os.path.isdir(self.comfyui_output_folder):
            return None
        latest = None
        latest_mtime = -1.0
        exts = {".png", ".jpg", ".jpeg", ".webp"}
        for root, _dirs, files in os.walk(self.comfyui_output_folder):
            for name in files:
                if name.startswith(prefix) and Path(name).suffix.lower() in exts:
                    full = os.path.join(root, name)
                    try:
                        mtime = os.path.getmtime(full)
                    except OSError:
                        continue
                    if mtime > latest_mtime:
                        latest_mtime = mtime
                        latest = full
        return latest

    def _read_title_from_file(self, filename: str = "../input/10.title.txt") -> str | None:
        try:
            with open(filename, "r", encoding="utf-8") as f:
                text = f.read().strip()
                return text if text else None
        except Exception:
            return None

    def _normalize_title(self, title: str) -> str:
        """Remove special characters and convert to Title Case per word.
        Keeps only A-Z, a-z, 0-9 and spaces; collapses multiple spaces.
        """
        if not title:
            return ""
        cleaned = re.sub(r"[^A-Za-z0-9]+", " ", title)
        cleaned = re.sub(r"\s+", " ", cleaned).strip()
        return " ".join(part.capitalize() for part in cleaned.lower().split(" "))

    def _wrap_lines(self, draw: ImageDraw.ImageDraw, text: str, font: ImageFont.ImageFont, max_width: int, stroke_width: int = 0) -> list[str]:
        words = text.split()
        lines: list[str] = []
        current = ""
        for word in words:
            trial = word if not current else current + " " + word
            bbox = draw.textbbox((0, 0), trial, font=font, stroke_width=stroke_width)
            if (bbox[2] - bbox[0]) <= max_width:
                current = trial
            else:
                if current:
                    lines.append(current)
                current = word
        if current:
            lines.append(current)
        return lines

    def _load_font(self, size: int) -> ImageFont.ImageFont:
        candidates = [
            "Impact.ttf",
            "Anton-Regular.ttf",
            "BebasNeue-Regular.ttf",
            "Arial Bold.ttf",
            "arialbd.ttf",
            "DejaVuSans-Bold.ttf",
        ]
        for name in candidates:
            try:
                return ImageFont.truetype(name, size)
            except Exception:
                continue
        return ImageFont.load_default()

    def _measure_title_block(self, title: str, canvas_width: int, canvas_height: int) -> tuple[int, int, list[str], ImageFont.ImageFont, int, int]:
        """Compute the band height and wrapped lines for the given title on a target canvas.
        Returns (band_height, padding, lines, chosen_font, line_height, stroke_w)
        """
        dummy_img = Image.new("RGBA", (max(1, canvas_width), max(1, canvas_height)), (0, 0, 0, 0))
        draw = ImageDraw.Draw(dummy_img)
        scale = float(TITLE_FONT_SCALE) if isinstance(TITLE_FONT_SCALE, (int, float)) else 1.0
        if not (scale > 0):
            scale = 1.0
        stroke_w = max(2, int(canvas_height * 0.008 * scale))
        base_font_size = max(28, int(canvas_height * 0.06 * scale))
        min_font_size = max(1, int(((18 * 3) * 0.75) * scale))
        padding = int(canvas_height * 0.04 * max(1.0, min(scale, 2.0)))
        max_text_width = int(canvas_width * 0.92)

        title_text = (title or "").strip().upper()
        chosen_font: ImageFont.ImageFont | None = None
        lines: list[str] | None = None
        line_height: int | None = None
        block_height: int | None = None

        for size in range(base_font_size, min_font_size - 1, -2):
            font = self._load_font(size)
            lines_try = self._wrap_lines(draw, title_text, font, max_text_width, stroke_width=stroke_w)
            sample_bbox = draw.textbbox((0, 0), "Ag", font=font, stroke_width=stroke_w)
            lh = (sample_bbox[3] - sample_bbox[1]) + int(canvas_height * 0.01)
            bh = len(lines_try) * lh + padding * 2
            if len(lines_try) <= 3 and bh <= int(canvas_height * 0.85):
                chosen_font = font
                lines = lines_try
                line_height = lh
                block_height = bh
                break

        if chosen_font is None:
            chosen_font = self._load_font(min_font_size)
            lines = self._wrap_lines(draw, title_text, chosen_font, max_text_width, stroke_width=stroke_w)
            sample_bbox = draw.textbbox((0, 0), "Ag", font=chosen_font, stroke_width=stroke_w)
            line_height = (sample_bbox[3] - sample_bbox[1]) + int(canvas_height * 0.01)
            block_height = len(lines) * line_height + padding * 2

        band_height = min(block_height or 0, canvas_height)
        return band_height, padding, lines or [], chosen_font, line_height or 0, stroke_w

    def _overlay_title(self, image_path: str, title: str) -> bool:
        try:
            img = Image.open(image_path).convert("RGBA")
            w, h = img.size
            draw = ImageDraw.Draw(img)

            # Uppercase for impact
            title_text = title.strip().upper()

            # Dynamic sizing and stroke
            scale = float(TITLE_FONT_SCALE) if isinstance(TITLE_FONT_SCALE, (int, float)) else 1.0
            if not (scale > 0):
                scale = 1.0
            stroke_w = max(2, int(h * 0.008 * scale))
            base_font_size = max(28, int(h * 0.06 * scale))
            min_font_size = int(((18 * 3) * 0.75) * scale)
            padding = int(h * 0.04 * max(1.0, min(scale, 2.0)))
            max_text_width = int(w * 0.92)

            chosen_font = None
            lines = None
            line_height = None
            block_height = None

            for size in range(base_font_size, max(min_font_size, 1) - 1, -2):
                font = self._load_font(size)
                lines_try = self._wrap_lines(draw, title_text, font, max_text_width, stroke_width=stroke_w)
                # Measure line height with stroke
                sample_bbox = draw.textbbox((0, 0), "Ag", font=font, stroke_width=stroke_w)
                lh = (sample_bbox[3] - sample_bbox[1]) + int(h * 0.01)
                bh = len(lines_try) * lh + padding * 2
                if len(lines_try) <= 3 and bh <= int(h * 0.85):
                    chosen_font = font
                    lines = lines_try
                    line_height = lh
                    block_height = bh
                    break

            if chosen_font is None:
                chosen_font = self._load_font(max(min_font_size, 1))
                lines = self._wrap_lines(draw, title_text, chosen_font, max_text_width, stroke_width=stroke_w)
                sample_bbox = draw.textbbox((0, 0), "Ag", font=chosen_font, stroke_width=stroke_w)
                line_height = (sample_bbox[3] - sample_bbox[1]) + int(h * 0.01)
                block_height = len(lines) * line_height + padding * 2

            # Constant-opacity band positioned by TITLE_POSITION and layout by TITLE_LAYOUT
            band_height = min(block_height, h)
            pos = (TITLE_POSITION or "bottom").strip().lower()
            layout = (TITLE_LAYOUT or "overlay").strip().lower()
            if layout not in ("overlay", "expand", "fit"):
                layout = "overlay"
            if pos in ("middle", "center", "centre") and layout in ("expand", "fit"):
                # Fallback to overlay for middle placement when avoiding overlap
                layout = "overlay"

            band_opacity = int(0.60 * 255)
            # Prebuild band and text layers
            band = Image.new("RGBA", (w, band_height), (0, 0, 0, band_opacity))
            shadow = band.copy().filter(ImageFilter.GaussianBlur(radius=int(h * 0.01)))
            text_layer = Image.new("RGBA", (w, band_height), (0, 0, 0, 0))
            text_draw = ImageDraw.Draw(text_layer)
            y_cursor = padding
            for line in lines:
                bbox = text_draw.textbbox((0, 0), line, font=chosen_font, stroke_width=0)
                tw = bbox[2] - bbox[0]
                x = (w - tw) // 2
                text_draw.text((x, y_cursor), line, font=chosen_font, fill=(255, 255, 255, 255))
                y_cursor += line_height

            if layout == "overlay":
                # Overlay band and text onto original image
                if pos in ("top", "upper"):
                    band_y = 0
                elif pos in ("middle", "center", "centre"):
                    band_y = max(0, (h - band_height) // 2)
                else:
                    band_y = h - band_height
                layer_shadow = Image.new("RGBA", img.size, (0, 0, 0, 0))
                layer_shadow.paste(shadow, (0, band_y), shadow)
                img = Image.alpha_composite(img, layer_shadow)
                layer_band = Image.new("RGBA", img.size, (0, 0, 0, 0))
                layer_band.paste(band, (0, band_y), band)
                img = Image.alpha_composite(img, layer_band)
                layer_text = Image.new("RGBA", img.size, (0, 0, 0, 0))
                layer_text.paste(text_layer, (0, band_y), text_layer)
                img = Image.alpha_composite(img, layer_text)

            elif layout == "expand":
                # Increase canvas height to place band outside the image
                new_h = h + band_height
                new_img = Image.new("RGBA", (w, new_h), (0, 0, 0, 0))
                if pos in ("top", "upper"):
                    band_y = 0
                    image_y = band_height
                else:
                    image_y = 0
                    band_y = h
                new_img.paste(img, (0, image_y))
                layer_shadow = Image.new("RGBA", new_img.size, (0, 0, 0, 0))
                layer_shadow.paste(shadow, (0, band_y), shadow)
                new_img = Image.alpha_composite(new_img, layer_shadow)
                layer_band = Image.new("RGBA", new_img.size, (0, 0, 0, 0))
                layer_band.paste(band, (0, band_y), band)
                new_img = Image.alpha_composite(new_img, layer_band)
                layer_text = Image.new("RGBA", new_img.size, (0, 0, 0, 0))
                layer_text.paste(text_layer, (0, band_y), text_layer)
                new_img = Image.alpha_composite(new_img, layer_text)
                img = new_img
                w, h = img.size

            else:  # layout == "fit"
                # Fill reserved area for the image within the same canvas size (no aspect ratio)
                if pos in ("top", "upper"):
                    band_y = 0
                    area_y0 = band_height
                else:
                    band_y = h - band_height
                    area_y0 = 0
                area_h = max(1, h - band_height)
                area_w = max(1, w)
                # Stretch to exactly fit the target area
                scaled = img.resize((area_w, area_h), Image.LANCZOS)
                new_img = Image.new("RGBA", (w, h), (0, 0, 0, 0))
                paste_x = 0
                paste_y = area_y0
                new_img.paste(scaled, (paste_x, paste_y))
                layer_shadow = Image.new("RGBA", new_img.size, (0, 0, 0, 0))
                layer_shadow.paste(shadow, (0, band_y), shadow)
                new_img = Image.alpha_composite(new_img, layer_shadow)
                layer_band = Image.new("RGBA", new_img.size, (0, 0, 0, 0))
                layer_band.paste(band, (0, band_y), band)
                new_img = Image.alpha_composite(new_img, layer_band)
                layer_text = Image.new("RGBA", new_img.size, (0, 0, 0, 0))
                layer_text.paste(text_layer, (0, band_y), text_layer)
                new_img = Image.alpha_composite(new_img, layer_text)
                img = new_img

            # Save back
            if image_path.lower().endswith((".jpg", ".jpeg")):
                img.convert("RGB").save(image_path, quality=95)
            else:
                img.save(image_path)
            return True
        except Exception:
            return False


    def _get_master_prompt(self) -> str:
        """Get the master prompt content."""
        return """Create a 16K ultra-high-resolution, illustration in the style of {ART_STYLE}. The artwork should feature fine, intricate details and a natural sense of depth, with carefully chosen camera angle and focus to best frame the Scene. 
All Non-Living Objects mentioned in Scene text-description must be present in illustration.Must Always Precisely & Accurately Represent entire Scene including all Non-Living Objects according to scene text-description.
Must Always Precisely & Accurately Preserve each Character's Identity and Appearance(Properties like "Color", "Texture", "Shape", "Details", "Style", "Type") of Facial and Body Features as well as entire Clothing) from their respective reference image or image-section specified in Character's or Scene's text-description.
All other aspects of Characters is adaptable/must change according to Scene and Character text-description.Keep each Character's all "Features Separate and Discrete" from each other.
Strictly, Accurately, Precisely, always must Follow {ART_STYLE} Style.
        """.format(ART_STYLE=ART_STYLE)
        
def read_prompt_from_file(filename: str = "../input/10.thumbnail.txt") -> str | None:
    try:
        with open(filename, "r", encoding="utf-8") as f:
            return f.read().strip()
    except Exception:
        return None


if __name__ == "__main__":
    parser = argparse.ArgumentParser(description="Generate a thumbnail using diffusion (default) or flux workflow.")
    parser.add_argument("--mode", "-m", choices=["diffusion", "flux"], default="diffusion", help="Select workflow: diffusion (default) or flux")
    parser.add_argument("--force", "-f", action="store_true", help="Force regeneration of all thumbnails")
    parser.add_argument("--force-start", action="store_true", help="Force start from beginning, ignoring any existing checkpoint files")
    args = parser.parse_args()

    prompt = read_prompt_from_file()
    if not prompt:
        raise SystemExit(1)

    prompt =  "SCENE DESCRIPTION:" + prompt

    processor = ThumbnailProcessor(mode=args.mode)

    # Initialize resumable state if enabled
    resumable_state = None
    if ENABLE_RESUMABLE_MODE:
        base_dir = os.path.dirname(os.path.abspath(__file__))
        checkpoint_dir = os.path.normpath(os.path.join(base_dir, "../output/tracking"))
        script_name = Path(__file__).stem  # Automatically get script name without .py extension
        resumable_state = ResumableState(checkpoint_dir, script_name, args.force_start)
        print(f"Resumable mode enabled - checkpoint directory: {checkpoint_dir}")
        if resumable_state.state_file.exists():
            print(f"Found existing checkpoint: {resumable_state.state_file}")
            print(resumable_state.get_progress_summary())
        else:
            print("No existing checkpoint found - starting fresh")
        
        # Validate and sync with output directory
        print(f"Validating and syncing with output directory: {processor.final_output_dir}")
        
        # First, sync with output directory to detect any manually added files
        synced_count = resumable_state.sync_with_output_directory(processor.final_output_dir)
        if synced_count > 0:
            print(f"Sync completed: {synced_count} thumbnails auto-detected from output directory")
        
        # Then run precheck to validate file existence and clean up invalid entries
        cleaned_count = resumable_state.validate_and_cleanup_results(processor.final_output_dir)
        if cleaned_count > 0:
            print(f"Precheck completed: {cleaned_count} invalid entries removed from checkpoint")

    title = processor._read_title_from_file()
    if title and not USE_TITLE_TEXT:
        # Only include title in prompt when not using overlay (let model generate text)
        prompt = "TITLE DESCRIPTION: ADD A very large semi-transparent floating newspaper at top-center with arial bold font & grammatically correct english-only legible engraving as \"" + processor._normalize_title(title) + "\"\n\n" + prompt

    # Generate all thumbnails following character script pattern
    results = {}
    master_prompt = processor._get_master_prompt() + "\n\n " + prompt
    
    if USE_TITLE_TEXT:
<<<<<<< HEAD
        # Generate main thumbnail (original)
        print("Generating main thumbnail...")
        result = processor.generate_thumbnail(master_prompt, shorts=False, variation_number="", resumable_state=resumable_state)
=======

        result = processor.generate_thumbnail(processor._get_master_prompt() + "\n\n " + prompt, shorts=False, variation_number="", resumable_state=resumable_state)
        resumable_state._save_state()
>>>>>>> 265bd6fc
        if result:
            results["thumbnail"] = result
            print(f"Generated: {result}")
        else:
            print("Failed to generate main thumbnail")
        
        # Generate shorts variations as separate entities
        for i in range(1, SHORTS_VARIATIONS + 1):
<<<<<<< HEAD
            shorts_key = f"thumbnail.shorts.v{i}"
            print(f"Generating shorts thumbnail {i}/{SHORTS_VARIATIONS}...")
            result = processor.generate_thumbnail(master_prompt, shorts=True, variation_number=".v" + str(i), resumable_state=resumable_state)
=======
            result = processor.generate_thumbnail(processor._get_master_prompt() + "\n\n " + prompt, shorts=True, variation_number=".v" + str(i), resumable_state=resumable_state)
            resumable_state._save_state()
>>>>>>> 265bd6fc
            if result:
                results[shorts_key] = result
                print(f"Generated: {result}")
            else:
                print(f"Failed to generate shorts thumbnail {i}")
    else:
        # Generate multiple variations like character script
        for i in range(0, 6):
<<<<<<< HEAD
            thumbnail_key = f"thumbnail{'.v' + str(i) if i > 0 else ''}"
            print(f"Generating thumbnail {i + 1} of 6: {thumbnail_key}")
            result = processor.generate_thumbnail(master_prompt, shorts=False, variation_number=(".v" + str(i) if i > 0 else ""), resumable_state=resumable_state)
=======
            print(f"Generating thumbnail {i + 1} of 6")
            result = processor.generate_thumbnail(processor._get_master_prompt() + "\n\n " + prompt, shorts=False, variation_number=((".v" + str(i)) if i > 0 else ""), resumable_state=resumable_state)
            resumable_state._save_state()
>>>>>>> 265bd6fc
            if result:
                results[thumbnail_key] = result
                print(f"Generated: {result}")
            else:
                print(f"Failed to generate thumbnail {i + 1}")
        
        # Generate shorts variations for each main variation
        for i in range(0, 6):
            for j in range(1, SHORTS_VARIATIONS + 1):
<<<<<<< HEAD
                shorts_key = f"thumbnail.shorts.v{j}.v{i}" if i > 0 else f"thumbnail.shorts.v{j}"
                print(f"Generating shorts {j}/{SHORTS_VARIATIONS} for variation {i + 1}/6: {shorts_key}")
                variation_number = ".v" + str(j) + (".v" + str(i) if i > 0 else "")
                result = processor.generate_thumbnail(master_prompt, shorts=True, variation_number=variation_number, resumable_state=resumable_state)
=======
                print(f"Generating short {j + 1} of SHORTS_VARIATIONS, variation {i + 1} of 6")
                result = processor.generate_thumbnail(processor._get_master_prompt() + "\n\n " + prompt, shorts=True, variation_number=(".v" + str(j) + (".v" + str(i) if i > 0 else "")), resumable_state=resumable_state)
                resumable_state._save_state()
>>>>>>> 265bd6fc
                if result:
                    results[shorts_key] = result
                    print(f"Generated: {result}")
                else:
                    print(f"Failed to generate shorts {j} for variation {i + 1}")
    
    if not results:
        print("No thumbnails were generated successfully")
        raise SystemExit(1)
    
    # Print summary like character script
    print(f"\nGenerated {len(results)} thumbnail images:")
    for key, path in results.items():
        print(f"  {key}: {path}")

    # Clean up checkpoint files if resumable mode was used and everything completed successfully
    if resumable_state:
        print("All thumbnail generation completed successfully")
        print("Final progress:", resumable_state.get_progress_summary())
        # Save final state before cleanup
        print("Final state saved to checkpoint")
        resumable_state.cleanup()
<|MERGE_RESOLUTION|>--- conflicted
+++ resolved
@@ -27,7 +27,7 @@
 # Controls text generation method:
 # - True: use text overlay after image generation (generates 1 image: thumbnail.png)
 # - False: let Flux generate text in the image itself (generates 5 versions: thumbnail.flux.v1-v5.png)
-USE_TITLE_TEXT = False
+USE_TITLE_TEXT = True
 
 # Controls where the title band + text appears: "top", "middle", or "bottom"
 TITLE_POSITION = "middle"
@@ -1335,7 +1335,6 @@
             # Save to checkpoint if resumable mode enabled
             if resumable_state:
                 if shorts:
-<<<<<<< HEAD
                     # Save as individual shorts thumbnail
                     thumbnail_key = f"thumbnail{'.shorts' if shorts else ''}{variation_number}"
                     shorts_result = {
@@ -1345,34 +1344,6 @@
                         'variation_number': variation_number
                     }
                     resumable_state.set_shorts_thumbnail_result(thumbnail_key, shorts_result)
-=======
-                    # Save as shorts variation
-                    # Extract main variation and shorts variation from variation_number
-                    if ".v" in variation_number:
-                        parts = variation_number.split(".v")
-                        if len(parts) >= 3:  # .v{j}.v{i}
-                            shorts_var_num = parts[1]
-                            main_var_num = parts[2] if parts[2] else "0"
-                            main_variation = f"v{main_var_num}" if main_var_num != "0" else "original"
-                            shorts_key = f"shorts_v{shorts_var_num}"
-                        else:  # .v{j} (only shorts variation, main is 0/original)
-                            shorts_var_num = parts[1]
-                            main_variation = "original"
-                            shorts_key = f"shorts_v{shorts_var_num}"
-                    else:
-                        # Fallback for simple shorts variations
-                        main_variation = "original"
-                        shorts_key = "shorts_v1"
-                    
-                    shorts_result = {
-                        'path': output_path,
-                        'thumbnail_key': f"thumbnail{'.shorts' if shorts else ''}{variation_number}",
-                        'shorts': shorts,
-                        'variation_number': variation_number,
-                        'main_variation': main_variation
-                    }
-                    resumable_state.set_shorts_variation("thumbnail", main_variation, shorts_key, shorts_result)
->>>>>>> 265bd6fc
                 else:
                     # Save as main variation
                     var_key = variation_number or "original"
@@ -1957,15 +1928,9 @@
     master_prompt = processor._get_master_prompt() + "\n\n " + prompt
     
     if USE_TITLE_TEXT:
-<<<<<<< HEAD
         # Generate main thumbnail (original)
         print("Generating main thumbnail...")
         result = processor.generate_thumbnail(master_prompt, shorts=False, variation_number="", resumable_state=resumable_state)
-=======
-
-        result = processor.generate_thumbnail(processor._get_master_prompt() + "\n\n " + prompt, shorts=False, variation_number="", resumable_state=resumable_state)
-        resumable_state._save_state()
->>>>>>> 265bd6fc
         if result:
             results["thumbnail"] = result
             print(f"Generated: {result}")
@@ -1974,14 +1939,9 @@
         
         # Generate shorts variations as separate entities
         for i in range(1, SHORTS_VARIATIONS + 1):
-<<<<<<< HEAD
             shorts_key = f"thumbnail.shorts.v{i}"
             print(f"Generating shorts thumbnail {i}/{SHORTS_VARIATIONS}...")
             result = processor.generate_thumbnail(master_prompt, shorts=True, variation_number=".v" + str(i), resumable_state=resumable_state)
-=======
-            result = processor.generate_thumbnail(processor._get_master_prompt() + "\n\n " + prompt, shorts=True, variation_number=".v" + str(i), resumable_state=resumable_state)
-            resumable_state._save_state()
->>>>>>> 265bd6fc
             if result:
                 results[shorts_key] = result
                 print(f"Generated: {result}")
@@ -1990,15 +1950,9 @@
     else:
         # Generate multiple variations like character script
         for i in range(0, 6):
-<<<<<<< HEAD
             thumbnail_key = f"thumbnail{'.v' + str(i) if i > 0 else ''}"
             print(f"Generating thumbnail {i + 1} of 6: {thumbnail_key}")
             result = processor.generate_thumbnail(master_prompt, shorts=False, variation_number=(".v" + str(i) if i > 0 else ""), resumable_state=resumable_state)
-=======
-            print(f"Generating thumbnail {i + 1} of 6")
-            result = processor.generate_thumbnail(processor._get_master_prompt() + "\n\n " + prompt, shorts=False, variation_number=((".v" + str(i)) if i > 0 else ""), resumable_state=resumable_state)
-            resumable_state._save_state()
->>>>>>> 265bd6fc
             if result:
                 results[thumbnail_key] = result
                 print(f"Generated: {result}")
@@ -2008,16 +1962,10 @@
         # Generate shorts variations for each main variation
         for i in range(0, 6):
             for j in range(1, SHORTS_VARIATIONS + 1):
-<<<<<<< HEAD
                 shorts_key = f"thumbnail.shorts.v{j}.v{i}" if i > 0 else f"thumbnail.shorts.v{j}"
                 print(f"Generating shorts {j}/{SHORTS_VARIATIONS} for variation {i + 1}/6: {shorts_key}")
                 variation_number = ".v" + str(j) + (".v" + str(i) if i > 0 else "")
                 result = processor.generate_thumbnail(master_prompt, shorts=True, variation_number=variation_number, resumable_state=resumable_state)
-=======
-                print(f"Generating short {j + 1} of SHORTS_VARIATIONS, variation {i + 1} of 6")
-                result = processor.generate_thumbnail(processor._get_master_prompt() + "\n\n " + prompt, shorts=True, variation_number=(".v" + str(j) + (".v" + str(i) if i > 0 else "")), resumable_state=resumable_state)
-                resumable_state._save_state()
->>>>>>> 265bd6fc
                 if result:
                     results[shorts_key] = result
                     print(f"Generated: {result}")
