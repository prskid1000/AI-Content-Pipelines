import os
import re
import json
import requests
import argparse
from functools import partial
import builtins as _builtins
import time
from pathlib import Path


# Character and word count limits (min-max ranges)
CHARACTER_SUMMARY_CHARACTER_MIN = 540
CHARACTER_SUMMARY_CHARACTER_MAX = 960
CHARACTER_SUMMARY_WORD_MIN = 90
CHARACTER_SUMMARY_WORD_MAX = 160

LOCATION_SUMMARY_CHARACTER_MIN = 1200
LOCATION_SUMMARY_CHARACTER_MAX = 3000
LOCATION_SUMMARY_WORD_MIN = 250
LOCATION_SUMMARY_WORD_MAX = 375

STORY_DESCRIPTION_CHARACTER_MIN = 6600
STORY_DESCRIPTION_CHARACTER_MAX = 7200
STORY_DESCRIPTION_WORD_MIN = 1100
STORY_DESCRIPTION_WORD_MAX = 1200
STORY_DESCRIPTION_PARTS = 5

# Feature flags
ENABLE_RESUMABLE_MODE = True  # Set to False to disable resumable mode
CLEANUP_TRACKING_FILES = False  # Set to True to delete tracking JSON files after completion, False to preserve them

# Model constants for easy switching
MODEL_STORY_DESCRIPTION = "magistral-small-2509"  # Model for generating story descriptions
MODEL_CHARACTER_GENERATION = "magistral-small-2509"  # Model for character description generation
MODEL_CHARACTER_SUMMARY = "magistral-small-2509"  # Model for character summary generation
MODEL_LOCATION_EXPANSION = "magistral-small-2509"  # Model for location expansion


# Resumable state management
class ResumableState:
    """Manages resumable state for expensive LLM operations."""
    
    def __init__(self, checkpoint_dir: str, script_name: str, force_start: bool = False):
        self.checkpoint_dir = Path(checkpoint_dir)
        self.checkpoint_dir.mkdir(parents=True, exist_ok=True)
        self.state_file = self.checkpoint_dir / f"{script_name}.state.json"
        
        # If force_start is True, remove existing checkpoint and start fresh
        if force_start and self.state_file.exists():
            try:
                self.state_file.unlink()
                print("Force start enabled - removed existing checkpoint")
            except Exception as ex:
                print(f"WARNING: Failed to remove checkpoint for force start: {ex}")
        
        self.state = self._load_state()
    
    def _load_state(self) -> dict:
        """Load state from checkpoint file."""
        if self.state_file.exists():
            try:
                with open(self.state_file, 'r', encoding='utf-8') as f:
                    return json.load(f)
            except Exception as ex:
                print(f"WARNING: Failed to load checkpoint state: {ex}")
        return {
            "story_summary": {"completed": False, "result": None},
            "locations": {"completed": [], "results": {}},
            "location_summaries": {"completed": [], "results": {}},
            "characters": {"completed": [], "results": {}},
            "character_summaries": {"completed": [], "results": {}},
            "metadata": {"start_time": time.time(), "last_update": time.time()}
        }
    
    def _save_state(self):
        """Save current state to checkpoint file."""
        try:
            self.state["metadata"]["last_update"] = time.time()
            with open(self.state_file, 'w', encoding='utf-8') as f:
                json.dump(self.state, f, indent=2, ensure_ascii=False)
        except Exception as ex:
            print(f"WARNING: Failed to save checkpoint state: {ex}")
    
    def is_story_summary_complete(self) -> bool:
        """Check if story description generation is complete."""
        return self.state["story_summary"]["completed"]
    
    def get_story_summary(self) -> str | None:
        """Get cached story description if available."""
        return self.state["story_summary"]["result"]
    
    def set_story_summary(self, description: str):
        """Set story description and mark as complete."""
        self.state["story_summary"]["completed"] = True
        self.state["story_summary"]["result"] = description
        self._save_state()
    
    def is_location_complete(self, location_id: str) -> bool:
        """Check if specific location expansion is complete."""
        return location_id in self.state["locations"]["completed"]
    
    def get_location_description(self, location_id: str) -> str | None:
        """Get cached location description if available."""
        return self.state["locations"]["results"].get(location_id)
    
    def set_location_description(self, location_id: str, description: str):
        """Set location description and mark as complete."""
        if location_id not in self.state["locations"]["completed"]:
            self.state["locations"]["completed"].append(location_id)
        self.state["locations"]["results"][location_id] = description
        self._save_state()
    
    def is_location_summary_complete(self, location_id: str) -> bool:
        """Check if specific location summary is complete."""
        return location_id in self.state["location_summaries"]["completed"]
    
    def get_location_summary(self, location_id: str) -> str | None:
        """Get cached location summary if available."""
        return self.state["location_summaries"]["results"].get(location_id)
    
    def set_location_summary(self, location_id: str, summary: str):
        """Set location summary and mark as complete."""
        if location_id not in self.state["location_summaries"]["completed"]:
            self.state["location_summaries"]["completed"].append(location_id)
        self.state["location_summaries"]["results"][location_id] = summary
        self._save_state()
    
    def is_character_complete(self, character_name: str) -> bool:
        """Check if specific character description is complete."""
        return character_name in self.state["characters"]["completed"]
    
    def get_character_description(self, character_name: str) -> str | None:
        """Get cached character description if available."""
        return self.state["characters"]["results"].get(character_name)
    
    def set_character_description(self, character_name: str, description: str):
        """Set character description and mark as complete."""
        if character_name not in self.state["characters"]["completed"]:
            self.state["characters"]["completed"].append(character_name)
        self.state["characters"]["results"][character_name] = description
        self._save_state()
    
    def is_character_summary_complete(self, character_name: str) -> bool:
        """Check if specific character summary is complete."""
        return character_name in self.state["character_summaries"]["completed"]
    
    def get_character_summary(self, character_name: str) -> str | None:
        """Get cached character summary if available."""
        return self.state["character_summaries"]["results"].get(character_name)
    
    def set_character_summary(self, character_name: str, summary: str):
        """Set character summary and mark as complete."""
        if character_name not in self.state["character_summaries"]["completed"]:
            self.state["character_summaries"]["completed"].append(character_name)
        self.state["character_summaries"]["results"][character_name] = summary
        self._save_state()
    
    def cleanup(self):
        """Clean up tracking files based on configuration setting."""
        try:
            if CLEANUP_TRACKING_FILES and self.state_file.exists():
                self.state_file.unlink()
                print("All operations completed successfully - tracking files cleaned up")
            else:
                print("All operations completed successfully - tracking files preserved")
        except Exception as ex:
            print(f"WARNING: Error in cleanup: {ex}")
    
    def get_progress_summary(self) -> str:
        """Get a summary of current progress."""
        story_done = "✓" if self.is_story_summary_complete() else "✗"
        locations_done = len(self.state["locations"]["completed"])
        locations_total = len(self.state["locations"]["results"]) + len([k for k in self.state["locations"]["results"].keys() if k not in self.state["locations"]["completed"]])
        characters_done = len(self.state["characters"]["completed"])
        characters_total = len(self.state["characters"]["results"]) + len([k for k in self.state["characters"]["results"].keys() if k not in self.state["characters"]["completed"]])
        summaries_done = len(self.state["character_summaries"]["completed"])
        summaries_total = len(self.state["character_summaries"]["results"]) + len([k for k in self.state["character_summaries"]["results"].keys() if k not in self.state["character_summaries"]["completed"]])
        
        # Backward compatibility: check if location_summaries exists
        if "location_summaries" in self.state:
            location_summaries_done = len(self.state["location_summaries"]["completed"])
            location_summaries_total = len(self.state["location_summaries"]["results"]) + len([k for k in self.state["location_summaries"]["results"].keys() if k not in self.state["location_summaries"]["completed"]])
        else:
            location_summaries_done = 0
            location_summaries_total = 0
        
        return (
            f"Progress: Story({story_done}) Locations({locations_done}/{locations_total}) "
            f"Characters({characters_done}/{characters_total}) "
            f"CharSummaries({summaries_done}/{summaries_total}) LocSummaries({location_summaries_done}/{location_summaries_total})"
        )

# Ensure immediate flush on print (consistent with other scripts)
print = partial(_builtins.print, flush=True)


def read_file_text(path: str) -> str | None:
    try:
        with open(path, "r", encoding="utf-8") as f:
            return f.read()
    except FileNotFoundError:
        print(f"ERROR: File not found: {path}")
        return None
    except Exception as ex:
        print(f"ERROR: Failed to read file: {path} ({ex})")
        return None


# --- New simplified paired parser for patterns ---
# File-wide single pattern required: either
#   A) [] ...  then  ()(()) ...
#   B) ()(()) ...  then  [] ...

_DIALOGUE_RE = re.compile(r"^\[([^\]]+)\]\s*:?\s*(.*)$")
_SCENE_RE = re.compile(r"^\(([^)]+)\)\s*:?\s*(.*)$")
_SCENE_CHARS_IN_TEXT_RE = re.compile(r"\(\(([^)]+)\)\)")
_CHARACTER_LINE_RE = re.compile(r"^\(\(([^)]+)\)\):\s+(.+)$")

# Location patterns: {{loc_1, description}} or {{loc_1}}
_LOCATION_FULL_RE = re.compile(r"\{\{([^,]+),\s*([^}]+)\}\}")
_LOCATION_REF_RE = re.compile(r"\{\{([^}]+)\}\}")

_SCENE_ID_NUMERIC_RE = re.compile(r"^(\d+)\.(\d+)$")


def _classify_line(raw_line: str):
    line = raw_line.strip()
    if not line:
        return None, None
    if line.startswith("["):
        m = _DIALOGUE_RE.match(line)
        if m:
            return "dialogue", {
                "character": m.group(1).strip(),
                "dialogue": m.group(2).strip(),
            }
        return None, None
    if line.startswith("("):
        m = _SCENE_RE.match(line)
        if not m:
            return None, None
        scene_id = m.group(1).strip()
        rest = m.group(2).strip()
        # Extract all ((character)) mentions anywhere in the rest of the line
        characters = [c.strip() for c in _SCENE_CHARS_IN_TEXT_RE.findall(rest) if c.strip()]
        # Remove character tokens from the description and normalize whitespace
        description = _SCENE_CHARS_IN_TEXT_RE.sub("", rest).strip()
        if description:
            description = re.sub(r"\s{2,}", " ", description)
        return "scene", {
            "scene_id": scene_id,
            "scene_characters": characters,
            "description": description,
        }
    return None, None


def _tokenize(content: str):
    tokens = []
    for i, raw in enumerate(content.splitlines(), 1):
        kind, payload = _classify_line(raw)
        if kind is None:
            continue
        tokens.append({
            "kind": kind,  # "dialogue" | "scene"
            "line_no": i,
            "raw": raw.strip(),
            "data": payload,
        })
    return tokens


def _detect_order(tokens):
    # Returns (first_kind, second_kind) or None if not enough info
    for t in tokens:
        if t["kind"] in ("dialogue", "scene"):
            if t["kind"] == "dialogue":
                return ("dialogue", "scene")
            return ("scene", "dialogue")
    return None


def _pair_tokens(tokens, order):
    expected_first, expected_second = order
    i = 0
    pairs = []
    pair_index = 0

    while i < len(tokens):
        pair_index += 1

        first = None
        second = None

        # first
        if i < len(tokens) and tokens[i]["kind"] == expected_first:
            first = tokens[i]
            i += 1
        else:
            print(f"PAIR {pair_index}: Missing {expected_first} '[]' expected before the other part.")

        # second
        if i < len(tokens) and tokens[i]["kind"] == expected_second:
            second = tokens[i]
            i += 1
        else:
            print(f"PAIR {pair_index}: Missing {expected_second} '()(())' counterpart.")

        # Normalize storage: always keep both roles explicit
        dialogue = first if (first and first["kind"] == "dialogue") else second if (second and second["kind"] == "dialogue") else None
        scene = first if (first and first["kind"] == "scene") else second if (second and second["kind"] == "scene") else None

        # Validate scene has at least one ((character))
        if scene is not None:
            ln = scene["line_no"]
            characters = scene["data"].get("scene_characters") or []
            if not characters:
                print(f"PAIR {pair_index}: Scene at line {ln} missing '((character))' in ()(()).")

        pairs.append({
            "pair_index": pair_index,
            "dialogue": dialogue,
            "scene": scene,
        })

    return pairs


def _collect_unique_character_sets(tokens):
    dchars = set()
    schars = set()
    for t in tokens:
        if t["kind"] == "dialogue":
            c = (t["data"].get("character") or "").strip()
            if c:
                dchars.add(c)
        elif t["kind"] == "scene":
            for c in (t["data"].get("scene_characters") or []):
                c = (c or "").strip()
                if c:
                    schars.add(c)
    return dchars, schars


def _validate_character_consistency(tokens, pairs) -> int:
    """
    Validates that:
    - Unique character set from dialogue lines equals unique character set from scenes.

    Returns number of validation errors.
    """
    errors = 0

    dialogue_chars, scene_chars = _collect_unique_character_sets(tokens)

    # Global set equality check
    if dialogue_chars != scene_chars:
        errors += 1
        print("ERROR: Character set mismatch between dialogues and scenes.")
        print(f"  Dialogue unique characters ({len(dialogue_chars)}): {sorted(dialogue_chars)}")
        print(f"  Scene unique characters     ({len(scene_chars)}): {sorted(scene_chars)}")
        only_in_dialogue = sorted(dialogue_chars - scene_chars)
        only_in_scenes = sorted(scene_chars - dialogue_chars)
        if only_in_dialogue:
            print(f"  Only in dialogues: {only_in_dialogue}")
        if only_in_scenes:
            print(f"  Only in scenes:    {only_in_scenes}")
    else:
        print(f"Characters match: {len(dialogue_chars)} names {sorted(dialogue_chars)}")

    return errors


def _validate_scene_id_continuity(tokens) -> int:
    """
    Validates numeric scene id continuity within each major group.
    Example: for 1.2, 1.3, 1.5 -> reports missing 1.4.

    Only scene ids matching "<int>.<int>" are considered. Other formats are ignored.
    Returns number of missing ids found.
    """
    from collections import defaultdict

    scenes = []
    for t in tokens:
        if t["kind"] == "scene":
            sid = (t["data"].get("scene_id") or "").strip()
            m = _SCENE_ID_NUMERIC_RE.match(sid)
            if not m:
                continue
            major = int(m.group(1))
            minor = int(m.group(2))
            scenes.append((major, minor, sid, t["line_no"]))

    if not scenes:
        return 0

    grouped: dict[int, list[tuple[int, str, int]]] = defaultdict(list)
    for major, minor, sid, ln in scenes:
        grouped[major].append((minor, sid, ln))

    errors = 0
    for major, items in sorted(grouped.items()):
        items.sort(key=lambda x: x[0])
        minors = [m for (m, _sid, _ln) in items]
        minor_set = set(minors)
        if not minors:
            continue
        low, high = min(minors), max(minors)
        for missing_minor in range(low, high):
            if missing_minor not in minor_set:
                errors += 1
                # find nearest neighbors for helpful context
                before = None
                after = None
                for m, sid, ln in items:
                    if m < missing_minor:
                        before = (sid, ln)
                    elif m > missing_minor and after is None:
                        after = (sid, ln)
                        break
                print(f"ERROR: Missing scene id {major}.{missing_minor}")
                ctx_parts = []
                if before:
                    ctx_parts.append(f"after {before[0]} (line {before[1]})")
                if after:
                    ctx_parts.append(f"before {after[0]} (line {after[1]})")
                if ctx_parts:
                    print("  " + " and ".join(ctx_parts))

    return errors

def _extract_locations_from_content(content: str) -> dict[str, str]:
    """Extract all unique locations from content and return mapping of loc_id -> description."""
    locations = {}
    
    # First pass: find all full location definitions {{loc_id, description}}
    for match in _LOCATION_FULL_RE.finditer(content):
        loc_id = match.group(1).strip()
        description = match.group(2).strip()
        if loc_id and description:
            locations[loc_id] = description
    
    # Second pass: find all location references {{loc_id}} and ensure they have descriptions
    for match in _LOCATION_REF_RE.finditer(content):
        loc_id = match.group(1).strip()
        if loc_id and loc_id not in locations:
            # This is a reference without definition - we'll keep it as is for now
            # The validation will catch this if needed
            pass
    
    return locations

def _sanitize_single_paragraph(text: str) -> str:
    if not text:
        return ""
    if text.startswith("```"):
        m = re.search(r"```(?:[a-zA-Z]+)?\s*([\s\S]*?)\s*```", text)
        if m:
            text = m.group(1)
    text = re.sub(r"[\r\n\t]+", " ", text)
    text = re.sub(r"\s+", " ", text)
    return text.strip()


def _schema_character() -> dict[str, object]:
    """JSON schema for Western character description focusing on face, hair, eyes, skin, and clothing details."""
    return {
        "type": "json_schema",
        "json_schema": {
            "name": "character_description",
            "schema": {
                "type": "object",
                "additionalProperties": False,
                "properties": {
                    "face": {
                        "type": "object",
                        "properties": {
                            "head_shape": {"type": "string", "enum": ["oval", "round", "square", "rectangular", "heart", "diamond", "triangle"]},
                            "skin_tone": {"type": "string", "enum": ["pale", "fair", "medium", "olive", "tan", "dark", "brown", "black"]},
                            "eyes_color": {"type": "string", "enum": ["brown", "blue", "green", "hazel", "gray", "amber", "black", "violet"]},
                            "hair_color": {"type": "string", "enum": ["black", "brown", "blonde", "red", "gray", "white", "auburn", "chestnut", "platinum"]},
                            "hair_texture": {"type": "string", "enum": ["straight", "wavy", "curly", "coily", "kinky"]},
                            "facial_hair": {"type": "string", "description": "Beard, mustache, goatee, or clean-shaven"}
                        },
                        "required": ["head_shape", "skin_tone", "eyes_color", "hair_color", "hair_texture"]
                    },
                    "clothing": {
                        "type": "object",
                        "properties": {
                            "tops": {
                        "type": "object",
                        "properties": {
                                    "type": {"type": "string", "enum": ["dress_shirt", "casual_shirt", "t-shirt", "polo_shirt", "sweater", "cardigan", "blazer", "suit_jacket", "hoodie", "tank_top", "turtleneck", "henley", "flannel_shirt", "oxford_shirt", "button_down", "long_sleeve", "short_sleeve", "polo", "crew_neck", "v_neck"]},
                                    "color": {"type": "string", "description": "Color with prefix (e.g., 'dark blue', 'light green', 'navy blue')"},
                                    "pattern": {"type": "string", "description": "Solid, striped, plaid, checkered, etc."},
                                    "material": {"type": "string", "description": "Cotton, silk, wool, polyester, linen, etc."},
                                    "fit": {"type": "string", "enum": ["tight", "fitted", "loose", "oversized"]}
                                },
                                "required": ["type", "color"]
                            },
                            "bottoms": {
                        "type": "object",
                        "properties": {
                                    "type": {"type": "string", "enum": ["dress_pants", "casual_pants", "jeans", "shorts", "cargo_pants", "chinos", "khakis", "trousers", "slacks", "corduroy_pants", "denim_shorts", "dress_shorts", "cargo_shorts", "athletic_shorts", "swim_trunks"]},
                                    "color": {"type": "string", "description": "Color with prefix (e.g., 'dark blue', 'light green', 'navy blue')"},
                                    "pattern": {"type": "string", "description": "Solid, striped, plaid, etc."},
                                    "material": {"type": "string", "description": "Denim, cotton, wool, polyester, etc."},
                                    "fit": {"type": "string", "enum": ["tight", "fitted", "loose", "baggy"]}
                                },
                                "required": ["type", "color"]
                            },
                            "uniform_professional": {
                        "type": "object",
                        "properties": {
                                    "type": {"type": "string", "enum": ["military_uniform", "police_uniform", "medical_scrubs", "chef_uniform", "nurse_uniform", "pilot_uniform", "flight_attendant", "security_guard", "firefighter", "paramedic", "business_suit", "formal_suit", "academic_robe", "judge_robe", "clerical_robe", "lab_coat", "apron", "overalls", "coveralls", "boiler_suit", "cargo_uniform", "tactical_gear", "dress_uniform", "service_uniform", "work_uniform"]},
                                    "color": {"type": "string", "description": "Color with prefix (e.g., 'dark blue', 'light green', 'navy blue')"},
                                    "rank_insignia": {"type": "string", "description": "Rank, badges, patches, or insignia if applicable"},
                                    "material": {"type": "string", "description": "Cotton, polyester, wool, etc."},
                                    "condition": {"type": "string", "enum": ["pristine", "well_worn", "weathered", "tattered"]}
                                },
                                "required": ["type", "color"]
                            },
                            "outerwear": {
                        "type": "object",
                        "properties": {
                                    "type": {"type": "string", "enum": ["coat", "jacket", "raincoat", "blazer", "overcoat", "pea_coat", "hoodie", "cardigan", "vest", "windbreaker", "bomber_jacket", "leather_jacket", "denim_jacket", "suit_jacket", "sports_jacket"]},
                                    "color": {"type": "string", "description": "Color with prefix (e.g., 'dark blue', 'light green', 'navy blue')"},
                                    "material": {"type": "string", "description": "Leather, wool, denim, polyester, etc."},
                                    "fit": {"type": "string", "enum": ["tight", "fitted", "loose", "oversized"]}
                                }
                            }
                        },
                        "required": ["tops", "bottoms"]
                    },
                    "footwear": {
                        "type": "object",
                        "properties": {
                            "type": {"type": "string", "enum": ["dress_shoes", "loafers", "oxfords", "sneakers", "boots", "ankle_boots", "work_boots", "hiking_boots", "sandals", "flip_flops", "moccasins", "boat_shoes", "wingtip_shoes", "chelsea_boots", "combat_boots", "running_shoes", "basketball_shoes", "tennis_shoes", "dress_boots", "casual_shoes"]},
                            "color": {"type": "string", "description": "Color with prefix (e.g., 'dark blue', 'light green', 'navy blue')"},
                            "material": {"type": "string", "description": "Leather, canvas, suede, rubber, etc."},
                            "style": {"type": "string", "description": "Casual, formal, athletic, etc."}
                        },
                        "required": ["type", "color"]
                    },
                    "accessories": {
                        "type": "array",
                        "description": "List of accessories worn by the character",
                        "items": {
                            "type": "object",
                            "properties": {
                                "type": {"type": "string", "description": "Type of accessory (e.g., 'glasses', 'hat', 'watch', 'jewelry', 'bag', 'gloves', 'tie', 'scarf', 'belt', 'piercings')"},
                                "description": {"type": "string", "description": "Detailed description including color, material, style, and any distinctive features"},
                                "location": {"type": "string", "description": "Where the accessory is worn (e.g., 'on head', 'around neck', 'on wrist', 'in hand', 'on face')"}
                            },
                            "required": ["type", "description"]
                        }
                    },
                    "overall_style": {
                        "type": "object",
                        "properties": {
                            "style_category": {"type": "string", "enum": ["casual", "formal", "business", "sporty", "elegant", "bohemian", "vintage", "modern", "streetwear", "preppy", "western", "athletic"]},
                            "formality_level": {"type": "string", "enum": ["very_casual", "casual", "smart_casual", "business_casual", "business_formal", "semi_formal", "formal", "black_tie"]},
                            "season": {"type": "string", "enum": ["summer", "winter", "spring", "autumn", "all_season"]}
                        },
                        "required": ["style_category", "formality_level", "season"]
                    }
                },
                "required": ["face", "clothing", "footwear", "overall_style"]
            },
            "strict": True
        }
    }


def _schema_character_summary() -> dict[str, object]:
    return {
        "type": "json_schema",
        "json_schema": {
            "name": "character_summary",
            "schema": {
                "type": "object",
                "additionalProperties": False,
                "properties": {
                    "summary": {
                        "type": "string",
                        "minLength": CHARACTER_SUMMARY_CHARACTER_MIN,
                        "maxLength": CHARACTER_SUMMARY_CHARACTER_MAX,
                        "description": f"Entire character all details in short version."
                    }
                },
                "required": ["summary"]
            },
            "strict": True
        }
    }


def _schema_location() -> dict[str, object]:
    """JSON schema for essential location description - only absolutely necessary visual information."""
    return {
        "type": "json_schema",
        "json_schema": {
            "name": "location_expansion",
            "schema": {
                "type": "object",
                "additionalProperties": False,
                "properties": {
                    "place": {
                        "type": "object",
                        "properties": {
                            "type": {"type": "string", "description": "Location (e.g., 'bedroom', 'forest', 'office', 'street')"},
                            "size": {"type": "string", "enum": ["tiny", "small", "medium", "large", "massive"]},
                            "style": {"type": "string", "description": "Visual style (e.g., 'modern', 'rustic', 'Victorian', 'industrial')"}
                        },
                        "required": ["type", "size"]
                    },
                    "lighting": {
                        "type": "object",
                        "properties": {
                            "source": {"type": "string", "description": "Object that provides light (e.g., 'sunlight', 'lamp', 'candle')"},
                            "color": {"type": "string", "enum": ["warm", "cool", "natural", "golden", "white", "dim"]},
                            "brightness": {"type": "string", "enum": ["bright", "moderate", "dim", "dark"]},
                            "time": {"type": "string", "enum": ["morning", "noon", "afternoon", "evening", "night"]}
                        },
                        "required": ["source", "brightness", "time"]
                    },
                    "ground": {
                        "type": "object",
                        "properties": {
                            "material": {"type": "string", "description": "Material that covers the ground (e.g., 'wood floor', 'grass', 'concrete')"},
                            "color": {"type": "string", "description": "Color with prefix (e.g., 'dark blue', 'light green', 'navy blue')"}
                        },
                        "required": ["material", "color"]
                    },
                    "walls_or_surroundings": {
                        "type": "object",
                        "properties": {
                            "material": {"type": "string", "description": "Material that walls/surroundings are made of (e.g., 'painted walls', 'trees', 'brick')"},
                            "color": {
                                "type": "string", "description": "Color with prefix (e.g., 'dark blue', 'light green', 'navy blue')"
                            }
                        },
                        "required": ["material", "color"]
                    },
                    "objects": {
                        "type": "array",
                        "description": "Visible objects in the scene - must include 15-20 detailed objects with hierarchical positioning. HIERARCHY: 1) Large objects (sofas, tables, trees) positioned relative to room/scene, 2) Medium objects (lamps, chairs) positioned relative to large objects, 3) Small objects (books, vases) positioned relative to medium objects",
                        "minItems": 15,
                        "maxItems": 20,
                        "items": {
                            "type": "object",
                            "properties": {
                                "name": {"type": "string", "description": "What the object is (e.g., 'wooden chair', 'red lamp', 'oak tree')"},
                                "type": {"type": "string", "enum": ["furniture", "decoration", "plant", "window", "door", "lighting", "natural", "building", "vehicle", "other"]},
                                "color": {"type": "string", "description": "Color with prefix (e.g., 'dark blue', 'light green', 'navy blue')"},
                                "material": {"type": "string", "description": "What it's made of"},
                                "size": {"type": "string", "enum": ["tiny", "small", "medium", "large", "huge"]},
                                "position": {"type": "string", "description": "Hierarchical positioning: for large objects use room/scene references (e.g., 'center of room', 'left wall', 'back corner'), for small objects reference large objects (e.g., 'on the wooden table', 'next to the sofa', 'under the window')"},
                                "positioning_priority": {"type": "string", "enum": ["primary", "secondary", "tertiary"], "description": "Positioning hierarchy: 'primary' for large anchor objects, 'secondary' for medium objects, 'tertiary' for small decorative items"}
                            },
                            "required": ["name", "type", "color", "material", "size", "position", "positioning_priority"]
                        }
                    },
                    "atmosphere": {
                        "type": "object",
                        "properties": {
                            "weather": {"type": "string", "description": "Weather if visible (e.g., 'sunny', 'rainy', 'foggy', 'not visible')"},
                            "season": {"type": "string", "enum": ["spring", "summer", "autumn", "winter"]},
                            "mood": {"type": "string", "description": "Visual feeling (e.g., 'cozy', 'dramatic', 'peaceful', 'busy')"}
                        },
                        "required": ["mood"]
                    }
                },
                "required": ["place", "lighting", "ground", "walls_or_surroundings", "objects", "atmosphere"]
            },
            "strict": True
        }
    }


def _schema_location_summary() -> dict[str, object]:
    """JSON schema for location summary description."""
    return {
        "type": "json_schema",
        "json_schema": {
            "name": "location_summary",
            "schema": {
                "type": "object",
                "additionalProperties": False,
                "properties": {
                    "summary": {
                        "type": "string",
                        "minLength": LOCATION_SUMMARY_CHARACTER_MIN,
                        "maxLength": LOCATION_SUMMARY_CHARACTER_MAX,
                        "description": f"Entire location with all details in short version."
                    }
                },
                "required": ["summary"]
            },
            "strict": True
        }
    }

def _schema_story_summary() -> dict[str, object]:
    """JSON schema for story description with 5 parts."""
    # Calculate character limits per part (divide total by 5)
    part_min = STORY_DESCRIPTION_CHARACTER_MIN // STORY_DESCRIPTION_PARTS
    part_max = STORY_DESCRIPTION_CHARACTER_MAX // STORY_DESCRIPTION_PARTS
    
    return {
        "type": "json_schema",
        "json_schema": {
            "name": "story_summary",
            "schema": {
                "type": "object",
                "additionalProperties": False,
                "properties": {
                    "parts": {
                        "type": "array",
                        "minItems": STORY_DESCRIPTION_PARTS,
                        "maxItems": STORY_DESCRIPTION_PARTS,
                        "items": {
                            "type": "object",
                            "additionalProperties": False,
                            "properties": {
                                "title": {
                                    "type": "string",
                                    "minLength": 10,
                                    "maxLength": 100,
                                    "description": "Brief descriptive title for this part of the story"
                                },
                                "summary": {
                                    "type": "string",
                                    "minLength": part_min,
                                    "maxLength": part_max,
                                    "description": f"Detailed summary of this part of the story ({part_min}-{part_max} characters)"
                                }
                            },
                            "required": ["title", "summary"]
                        }
                    }
                },
                "required": ["parts"]
            },
            "strict": True
        }
    }

def _build_character_system_prompt() -> str:
    return (
        f"You are a Professional Visual Director and Character Creator and Character Designer and Character Writer and Character Illustrator. Your Job is to Create detailed visual-only attributes and characteristics for the character based its role in story for AI image generation.\n\n"
    )

def _build_character_user_prompt(story_desc: str, character_name: str, all_characters: dict[str, str]) -> str:
    return (
        f"Story: {story_desc}\n"
        f"Character: {character_name}\n"
    )

def _build_character_summary_prompt() -> str:
    return (
        f"You are a Professional Visual Director and Character Creator and Character Designer and Character Writer and Character Illustrator. Your Job is to Transform it into a continuous paragraph of {CHARACTER_SUMMARY_CHARACTER_MIN}-{CHARACTER_SUMMARY_CHARACTER_MAX} characters, approximately {CHARACTER_SUMMARY_WORD_MIN}-{CHARACTER_SUMMARY_WORD_MAX} words.\n"
        f"It must always include all visual details like color(required, must always be present for every attribute/property), type(required, must always be present for every attribute/property), material(required, must always be present for every attribute/property), pattern, texture, etc. from the original description, preserving all visual attributes, characteristics and postioning relationships.\n"
    )

def _build_character_summary_user_prompt(character_name: str, detailed_description: str) -> str:
    return (
        f"Character: {character_name}\n\n"
        f"Original description: {detailed_description}"
    )


def _build_story_summary_prompt() -> str:
    char_min = STORY_DESCRIPTION_CHARACTER_MIN // STORY_DESCRIPTION_PARTS
    char_max = STORY_DESCRIPTION_CHARACTER_MAX // STORY_DESCRIPTION_PARTS
    word_min = STORY_DESCRIPTION_WORD_MIN // STORY_DESCRIPTION_PARTS
    word_max = STORY_DESCRIPTION_WORD_MAX // STORY_DESCRIPTION_PARTS
    return (
        f"You are a Professional Visual Director and Story Creator and Story Designer and Story Writer and Story Illustrator. Your Job is to Transform the story into 5 distinct parts, each with a title, a short summary, and a detailed summary.\n"
        f"Each part/sub-plot should be {char_min}-{char_max} characters (approximately {word_min}-{word_max} words).\n"
        f"Divide the story chronologically into {STORY_DESCRIPTION_PARTS} meaningful parts/sub-plots. Total across all parts/sub-plots: {STORY_DESCRIPTION_CHARACTER_MIN}-{STORY_DESCRIPTION_CHARACTER_MAX} characters.\n"
<<<<<<< HEAD
        f"Each part/sub-plot should summarize in third person perspective thats includes all characters, locations, and events in details for that section/sub-plot of story.\n"
=======
        f"Each part/sub-plot must include all actors and their roles, all locations and settings, complete chronological events in details for that section/sub-plot of story.\n"
>>>>>>> d2c91750
    )
       

def _build_story_summary_user_prompt(story_content: str) -> str:
    """Extract only dialogue lines from story content using existing regex"""
    lines = story_content.split('\n')
    dialogue_lines = []
    
    for line in lines:
        # Use existing dialogue regex pattern to match dialogue lines
        if _DIALOGUE_RE.match(line.strip()):
            # Remove brackets, braces, and parentheses from the line
            cleaned_line = line.replace('[', '').replace(']', '').replace('{', '').replace('}', '').replace('(', '').replace(')', '')
            dialogue_lines.append(cleaned_line)
    
    dialogue_content = '\n'.join(dialogue_lines)
    return (
        f"Story content: {dialogue_content}"
    )

def _build_location_system_prompt() -> str:
    return (
        f"You are a Professional Visual Director and Location Creator and Location Designer and Location Writer and Location Illustrator. Your Job is to Create a detailed location that includes all possible object that can be seen in such type of location, postioning large objects relative to the room, medium objects relative to large ones, small items relative to medium objects, for AI image generation.\n\n"
    )

def _build_location_user_prompt(story_desc: str, location_id: str, all_locations: dict[str, str]) -> str:
    return (
        f"Story: {story_desc}\n"
        f"Location: {all_locations[location_id]}\n"
    )


def _build_location_summary_prompt() -> str:
    return (
        f"You are a Professional Visual Director and Location Creator and Location Designer and Location Writer and Location Illustrator. Your Job is to Transform it into a continuous paragraph of {LOCATION_SUMMARY_CHARACTER_MIN}-{LOCATION_SUMMARY_CHARACTER_MAX} characters, approximately {LOCATION_SUMMARY_WORD_MIN}-{LOCATION_SUMMARY_WORD_MAX} words.\n"
        f"It must always include all visual details like color(required, must always be present for every attribute/property),position(required, must always be present for every attribute/property),type(required, must always be present for every attribute/property), material(required, must always be present for every attribute/property), pattern, texture, etc. from the original description, preserving all visual attributes, characteristics and postioning relationships.\n"
    )

def _build_location_summary_user_prompt(location_id: str, detailed_description: str) -> str:
    return (
        f"Location: {location_id}\n\n"
        f"Original description: {detailed_description}"
    )


def _call_lm_studio(system_prompt: str, user_prompt: str, lm_studio_url: str, model: str, response_format: dict[str, object] | None = None, temperature: float = 1.0) -> str:
    headers = {"Content-Type": "application/json"}
    messages = [{"role": "system", "content": system_prompt + "\nOnly use English Language for Input, Thinking, and Output\n/no_think"}, {"role": "user", "content": user_prompt + "\nOnly use English Language for Input, Thinking, and Output\n/no_think"}]
    payload = {
        "model": model,
        "messages": messages,
        "temperature": temperature,
        "stream": False,
    }
    
    if response_format is not None:
        payload["response_format"] = response_format
    
    resp = requests.post(f"{lm_studio_url}/chat/completions", headers=headers, json=payload)
    if resp.status_code != 200:
        raise RuntimeError(f"LM Studio API error: {resp.status_code} {resp.text}")
    data = resp.json()
    if not data.get("choices"):
        raise RuntimeError("LM Studio returned no choices")

    return data["choices"][0]["message"]["content"]


def _parse_structured_response(content: str) -> dict[str, object] | None:
    """Parse structured JSON response, handling code blocks if present."""
    text = content.strip()
    if text.startswith("```"):
        m = re.search(r"```(?:json)?\s*([\s\S]*?)\s*```", text, flags=re.IGNORECASE)
        if m:
            text = m.group(1).strip()
    try:
        return json.loads(text)
    except Exception:
        return None


def _validate_character_count(text: str, min_chars: int, max_chars: int) -> bool:
    """Validate that text meets character count requirements."""
    char_count = len(text)
    word_count = len(text.split())
    
    if char_count < min_chars:
        print(f"WARNING: Summary too short: {char_count} characters (minimum: {min_chars})")
        return False
    elif char_count > max_chars:
        print(f"WARNING: Summary too long: {char_count} characters (maximum: {max_chars})")
        return False
    
    print(f"✓ Summary within limits: {char_count} characters, {word_count} words")
    return True


def _recursively_format_character_data(data: object, prefix: str = "", sentences: list = None) -> list[str]:
    """
    Recursively parse any JSON structure and convert it to descriptive sentences.
    This generic parser can handle any nested structure without hardcoded keys.
    """
    if sentences is None:
        sentences = []
    
    if isinstance(data, dict):
        for key, value in data.items():
            # Skip certain keys that don't contribute to physical description
            if key.lower() in ['shared_elements', 'professional_relationships', 'relationships']:
                continue
                
            if isinstance(value, (dict, list)):
                # Recursively process nested structures
                _recursively_format_character_data(value, f"{prefix}{key}_" if prefix else f"{key}_", sentences)
            elif isinstance(value, str) and value.strip():
                # Convert key-value pairs to descriptive sentences
                formatted_key = key.replace('_', ' ').title()
                sentences.append(f"{formatted_key.lower()}: {value},")
    
    elif isinstance(data, list):
        for item in data:
            if isinstance(item, (dict, list)):
                _recursively_format_character_data(item, prefix, sentences)
            elif isinstance(item, str) and item.strip():
                sentences.append(f"{item},")
    
    return sentences


def _format_structured_data(data: dict[str, object], data_type: str = "character") -> str:
    """
    Generic function to convert any structured data to readable description format.
    Works for both character and location data.
    
    Example:
    {
        "head": {
            "color": "brown",
            "shape": {
                "upper": "round",
                "lower": "square"
            }
        }
    }
    
    Returns: "Head: (Color: brown, Shape: (Upper: round, Lower: square))"
    """
    try:
        formatted_text = _recursively_format_generic_data(data)
        if not formatted_text.strip():
            # Fallback message based on data type
            if data_type == "location":
                return "The location has distinctive visual features."
            else:
                return "The character has a distinctive appearance with unique physical features."
        
        return formatted_text
    except Exception as ex:
        print(f"WARNING: Failed to format {data_type} data: {ex}")
        if data_type == "location":
            return "The location has distinctive visual features."
        else:
            return "The character has a distinctive appearance with unique physical features."


def _recursively_format_generic_data(data: dict | list, level: int = 0) -> str:
    """
    Recursively format nested data structure into readable text.
    Handles nested dictionaries and arrays.
    """
    if isinstance(data, dict):
        parts = []
        for key, value in data.items():
            formatted_key = key.replace('_', ' ').title()
            
            if isinstance(value, dict):
                # Nested dictionary: Key: (nested content)
                nested_content = _recursively_format_generic_data(value, level + 1)
                parts.append(f"{formatted_key}: ({nested_content})")
            elif isinstance(value, list):
                # Array: Key: [item1, item2, ...]
                if value:
                    if isinstance(value[0], dict):
                        # Array of objects
                        items = []
                        for item in value:
                            item_content = _recursively_format_generic_data(item, level + 1)
                            items.append(f"({item_content})")
                        parts.append(f"{formatted_key}: [{', '.join(items)}]")
                    else:
                        # Array of primitives
                        parts.append(f"{formatted_key}: [{', '.join(str(v) for v in value)}]")
            elif isinstance(value, str) and value.strip():
                # Simple key-value pair
                parts.append(f"{formatted_key}: {value}")
            elif value is not None:
                # Other types (numbers, booleans, etc.)
                parts.append(f"{formatted_key}: {value}")
        
        return ", ".join(parts)
    
    elif isinstance(data, list):
        items = []
        for item in data:
            if isinstance(item, dict):
                item_content = _recursively_format_generic_data(item, level + 1)
                items.append(f"({item_content})")
            else:
                items.append(str(item))
        return ", ".join(items)
    
    else:
        return str(data)


def _format_character_description(char_data: dict[str, object]) -> str:
    """
    Convert any structured character data to readable description format using generic recursive parsing.
    This unified function works for both initial character generation and character rewrites.
    """
    return _format_structured_data(char_data, data_type="character")


def _generate_structured_descriptions(
    items: list[str] | dict[str, str],
    story_desc: str,
    lm_studio_url: str,
    model: str,
    schema_func,
    prompt_func,
    user_prompt_func,
    format_func,
    item_type: str,
    resumable_state: ResumableState | None = None,
    get_cached_func=None,
    set_cached_func=None,
    is_complete_func=None
) -> dict[str, str]:
    """
    Common function to generate structured descriptions for both characters and locations.
    
    Args:
        items: List of items (characters) or dict of items (locations with original descriptions)
        story_desc: Story description for context
        lm_studio_url: LM Studio URL
        model: Model to use
        schema_func: Function that returns the schema
        prompt_func: Function to build the prompt
        user_prompt_func: Function to build the user prompt
        format_func: Function to format structured data
        item_type: Type of item ("character" or "location")
        resumable_state: Resumable state manager
        get_cached_func: Function to get cached description
        set_cached_func: Function to set cached description
        is_complete_func: Function to check if item is complete
    """
    item_to_desc: dict[str, str] = {}
    
    # Convert items to dict if it's a list
    if isinstance(items, list):
        items_dict = {item: item for item in items}
    else:
        items_dict = items
    
    total = len(items_dict)
    print(f"Generating structured {item_type} descriptions: {total} total")
    
    for idx, (item_id, item_value) in enumerate(items_dict.items(), 1):
        # Check if resumable and already complete
        if resumable_state and is_complete_func and is_complete_func(item_id):
            cached_desc = get_cached_func(item_id) if get_cached_func else None
            if cached_desc:
                print(f"({idx}/{total}) {item_id}: using cached description from checkpoint")
                item_to_desc[item_id] = cached_desc
                continue
        
        print(f"({idx}/{total}) {item_id}: generating structured description...")


        print(f"Prompt: {items}")

        prompt = prompt_func()
        user_prompt = user_prompt_func(story_desc, item_id, items)
        
        try:
            raw = _call_lm_studio(prompt, user_prompt, lm_studio_url, model, schema_func())
            structured_data = _parse_structured_response(raw)
            
            if not structured_data:
                raise RuntimeError("Failed to parse structured response")
            
            # Convert structured data to readable description
            desc = format_func(structured_data)
            if not desc:
                raise RuntimeError("Empty description generated")
            
            # Save to checkpoint if resumable mode enabled
            if resumable_state and set_cached_func:
                set_cached_func(item_id, desc)
                
        except Exception as ex:
            print(f"({idx}/{total}) {item_id}: FAILED - {ex}")
            print(f"ERROR: Failed to generate description for '{item_id}': {ex}")
            raise
            
        item_to_desc[item_id] = desc
        print(f"({idx}/{total}) {item_id}: done ({len(desc.split())} words)")
        
    return item_to_desc


def _generate_character_descriptions(story_desc: str, characters: list[str], lm_studio_url: str, resumable_state: ResumableState | None = None) -> dict[str, str]:
    """Generate structured character descriptions using the common function."""
    return _generate_structured_descriptions(
        items=characters,
        story_desc=story_desc,
        lm_studio_url=lm_studio_url,
        model=MODEL_CHARACTER_GENERATION,
        schema_func=_schema_character,
        prompt_func=_build_character_system_prompt,
        user_prompt_func=_build_character_user_prompt,
        format_func=_format_character_description,
        item_type="character",
        resumable_state=resumable_state,
        get_cached_func=resumable_state.get_character_description if resumable_state else None,
        set_cached_func=resumable_state.set_character_description if resumable_state else None,
        is_complete_func=resumable_state.is_character_complete if resumable_state else None
    )

def _generate_character_summaries(name_to_desc: dict[str, str], lm_studio_url: str, resumable_state: ResumableState | None = None) -> dict[str, str]:
    """Generate character summaries using the common function."""
    return _generate_summaries(
        item_to_desc=name_to_desc,
        lm_studio_url=lm_studio_url,
        model=MODEL_CHARACTER_SUMMARY,
        schema_func=_schema_character_summary,
        user_prompt_func=_build_character_summary_user_prompt,
        prompt_func=_build_character_summary_prompt,
        item_type="character",
        resumable_state=resumable_state,
        get_cached_func=resumable_state.get_character_summary if resumable_state else None,
        set_cached_func=resumable_state.set_character_summary if resumable_state else None,
        is_complete_func=resumable_state.is_character_summary_complete if resumable_state else None,
        temperature=0.1
    )


def _generate_summaries(
    item_to_desc: dict[str, str],
    lm_studio_url: str,
    model: str,
    schema_func,
    prompt_func,
    user_prompt_func,
    item_type: str,
    resumable_state: ResumableState | None = None,
    get_cached_func=None,
    set_cached_func=None,
    is_complete_func=None,
    temperature: float = 0.1
) -> dict[str, str]:
    """
    Common function to generate summaries for both characters and locations.
    """
    item_to_summary: dict[str, str] = {}
    total = len(item_to_desc)
    print(f"Generating {item_type} summaries: {total} total")
    
    for idx, (item_id, detailed_desc) in enumerate(item_to_desc.items(), 1):
        if resumable_state and is_complete_func and is_complete_func(item_id):
            cached_summary = get_cached_func(item_id) if get_cached_func else None
            if cached_summary:
                print(f"({idx}/{total}) {item_id}: using cached summary from checkpoint")
                item_to_summary[item_id] = cached_summary
                continue
        
        print(f"({idx}/{total}) {item_id}: generating summary...")
        prompt = prompt_func()
        user_prompt = user_prompt_func(item_id, detailed_desc)
        
        try:
            raw = _call_lm_studio(prompt, user_prompt, lm_studio_url, model, schema_func(), temperature=temperature)
            structured_data = _parse_structured_response(raw)
            
            if not structured_data:
                raise RuntimeError("Failed to parse structured summary response")
            
            summary = structured_data.get("summary", "").strip()
            if not summary:
                raise RuntimeError("Empty summary generated")
            
            if resumable_state and set_cached_func:
                set_cached_func(item_id, summary)
                
        except Exception as ex:
            print(f"({idx}/{total}) {item_id}: FAILED - {ex}")
            print(f"ERROR: Failed to generate summary for '{item_id}': {ex}")
            raise
            
        item_to_summary[item_id] = summary
        print(f"({idx}/{total}) {item_id}: done ({len(summary.split())} words)")

        _validate_character_count(summary, LOCATION_SUMMARY_CHARACTER_MIN, LOCATION_SUMMARY_CHARACTER_MAX)
        
    return item_to_summary


def _generate_story_summary(story_content: str, lm_studio_url: str, resumable_state: ResumableState | None = None) -> str:
    """Generate story description from story content using LLM."""
    # Check if resumable and already complete
    if resumable_state and resumable_state.is_story_summary_complete():
        cached_desc = resumable_state.get_story_summary()
        if cached_desc:
            print("Using cached story description from checkpoint")
            return cached_desc
    
    print("Generating story description from dialogue content...")
    prompt = _build_story_summary_prompt()
    user_prompt = _build_story_summary_user_prompt(story_content)
    
    try:
        # Use model constant for story description generation
        model = MODEL_STORY_DESCRIPTION
        # Call with structured output using the story description schema
        raw = _call_lm_studio(prompt, user_prompt, lm_studio_url, model, _schema_story_summary())
        structured_data = _parse_structured_response(raw)

        
        if not structured_data:
            raise RuntimeError("Failed to parse structured story description response")
        
        parts = structured_data.get("parts", [])
        if not parts or len(parts) != STORY_DESCRIPTION_PARTS:
            raise RuntimeError("Expected exactly 5 story parts, got " + str(len(parts) if parts else 0))
        
        # Combine all parts into a single story description
        story_desc = ""
        char_min = STORY_DESCRIPTION_CHARACTER_MIN // STORY_DESCRIPTION_PARTS
        char_max = STORY_DESCRIPTION_CHARACTER_MAX // STORY_DESCRIPTION_PARTS
        
        for i, part in enumerate(parts):
            title = part.get("title", "").strip()
            summary = part.get("summary", "").strip()
            
            if not title or not summary:
                raise RuntimeError(f"Part {i+1} missing title or summary")
            
            # Validate each part's character count
            _validate_character_count(summary, char_min, char_max)
            
            # Add to combined story description
            story_desc += f"Part {i+1}: {title}\n{summary}\n\n"
        
        # Validate total character count
        _validate_character_count(story_desc, STORY_DESCRIPTION_CHARACTER_MIN, STORY_DESCRIPTION_CHARACTER_MAX)
        
        # Save to checkpoint if resumable mode enabled
        if resumable_state:
            resumable_state.set_story_summary(story_desc)
            print("Saved story description to checkpoint")
            
    except Exception as ex:
        print(f"ERROR: Failed to generate story description: {ex}")
        raise
        
    print(f"Generated story description: {story_desc}")
    return story_desc

def _generate_location_descriptions(story_desc: str, locations: dict[str, str], lm_studio_url: str, resumable_state: ResumableState | None = None) -> dict[str, str]:
    """Generate structured location descriptions using the common function."""
    return _generate_structured_descriptions(
        items=locations,
        story_desc=story_desc,
        lm_studio_url=lm_studio_url,
        model=MODEL_LOCATION_EXPANSION,
        schema_func=_schema_location,
        prompt_func=_build_location_system_prompt,
        user_prompt_func=_build_location_user_prompt,
        format_func=_format_location_description,
        item_type="location",
        resumable_state=resumable_state,
        get_cached_func=resumable_state.get_location_description if resumable_state else None,
        set_cached_func=resumable_state.set_location_description if resumable_state else None,
        is_complete_func=resumable_state.is_location_complete if resumable_state else None
    )


def _format_location_description(location_data: dict[str, object]) -> str:
    """
    Convert any structured location data to readable description format using generic recursive parsing.
    This unified function works for both initial location generation and location summaries.
    """
    return _format_structured_data(location_data, data_type="location")

def _generate_location_summaries(location_id_to_desc: dict[str, str], lm_studio_url: str, resumable_state: ResumableState | None = None) -> dict[str, str]:
    """Generate location summaries using the common function."""
    return _generate_summaries(
        item_to_desc=location_id_to_desc,
        lm_studio_url=lm_studio_url,
        model=MODEL_LOCATION_EXPANSION,
        schema_func=_schema_location_summary,
        prompt_func=_build_location_summary_prompt,
        user_prompt_func=_build_location_summary_user_prompt,
        item_type="location",
        resumable_state=resumable_state,
        get_cached_func=resumable_state.get_location_summary if resumable_state else None,
        set_cached_func=resumable_state.set_location_summary if resumable_state else None,
        is_complete_func=resumable_state.is_location_summary_complete if resumable_state else None,
        temperature=0.1
    )


def _validate_and_write_character_file(name_to_desc: dict[str, str], out_path: str, expected_names: set[str]) -> int:
    os.makedirs(os.path.dirname(out_path), exist_ok=True)
    # Write in strict format: ((name)): description\n\n
    with open(out_path, "w", encoding="utf-8") as f:
        for name in sorted(name_to_desc.keys()):
            desc = _sanitize_single_paragraph(name_to_desc[name])
            f.write(f"(({name})): {desc}\n\n")

    # Re-validate file format and name set
    errors = 0
    try:
        with open(out_path, "r", encoding="utf-8") as f:
            content = f.read().strip()
    except Exception as ex:
        print(f"ERROR: Failed to re-read character file: {ex}")
        return 1

    lines = [ln for ln in content.splitlines() if ln.strip()]
    seen_names: set[str] = set()
    for ln in lines:
        m = _CHARACTER_LINE_RE.match(ln)
        if not m:
            errors += 1
            print(f"ERROR: Invalid character line format: {ln}")
            continue
        nm, desc = m.group(1).strip(), m.group(2).strip()
        if not nm or not desc:
            errors += 1
            print(f"ERROR: Missing name or description in line: {ln}")
            continue
        seen_names.add(nm)

    if seen_names != expected_names:
        errors += 1
        print("ERROR: Character names in output do not match detected names.")
        print(f"  Expected ({len(expected_names)}): {sorted(expected_names)}")
        print(f"  Found    ({len(seen_names)}): {sorted(seen_names)}")
        only_expected = sorted(expected_names - seen_names)
        only_found = sorted(seen_names - expected_names)
        if only_expected:
            print(f"  Missing in output: {only_expected}")
        if only_found:
            print(f"  Unexpected in output: {only_found}")

    if errors == 0:
        print(f"Wrote {len(seen_names)} character descriptions to: {out_path}")

    return errors


def _validate_and_write_character_summary_file(name_to_summary: dict[str, str], out_path: str, expected_names: set[str]) -> int:
    os.makedirs(os.path.dirname(out_path), exist_ok=True)
    # Write in strict format: ((name)): summary\n\n
    with open(out_path, "w", encoding="utf-8") as f:
        for name in sorted(name_to_summary.keys()):
            summary = _sanitize_single_paragraph(name_to_summary[name])
            f.write(f"(({name})): {summary}\n\n")

    # Re-validate file format and name set
    errors = 0
    try:
        with open(out_path, "r", encoding="utf-8") as f:
            content = f.read().strip()
    except Exception as ex:
        print(f"ERROR: Failed to re-read character summary file: {ex}")
        return 1

    lines = [ln for ln in content.splitlines() if ln.strip()]
    seen_names: set[str] = set()
    for ln in lines:
        m = _CHARACTER_LINE_RE.match(ln)
        if not m:
            errors += 1
            print(f"ERROR: Invalid character summary line format: {ln}")
            continue
        nm, summary = m.group(1).strip(), m.group(2).strip()
        if not nm or not summary:
            errors += 1
            print(f"ERROR: Missing name or summary in line: {ln}")
            continue
        seen_names.add(nm)

    if seen_names != expected_names:
        errors += 1
        print("ERROR: Character names in summary output do not match detected names.")
        print(f"  Expected ({len(expected_names)}): {sorted(expected_names)}")
        print(f"  Found    ({len(seen_names)}): {sorted(seen_names)}")
        only_expected = sorted(expected_names - seen_names)
        only_found = sorted(seen_names - expected_names)
        if only_expected:
            print(f"  Missing in output: {only_expected}")
        if only_found:
            print(f"  Unexpected in output: {only_found}")

    if errors == 0:
        print(f"Wrote {len(seen_names)} character summaries to: {out_path}")

    return errors


def write_dialogues_file_from_pairs(pairs, out_path: str) -> int:
    os.makedirs(os.path.dirname(out_path), exist_ok=True)
    written = 0
    with open(out_path, "w", encoding="utf-8") as f:
        for p in pairs:
            d = p.get("dialogue")
            if not d:
                continue
            character = d["data"].get("character")
            dialogue = d["data"].get("dialogue")
            if not character or not dialogue:
                continue
            f.write(f"[{character}] {dialogue}\n\n")
            written += 1
    return written


def write_locations_file(locations: dict[str, str], out_path: str) -> int:
    """Write locations to file in format {{loc_id}} description..."""
    os.makedirs(os.path.dirname(out_path), exist_ok=True)
    written = 0
    with open(out_path, "w", encoding="utf-8") as f:
        for loc_id in sorted(locations.keys()):
            description = locations[loc_id].strip()
            f.write(f"{{{{{loc_id}}}}} {description}\n\n")
            written += 1
    return written


def write_scenes_file_from_pairs(pairs, out_path: str, locations: dict[str, str] = None) -> int:
    os.makedirs(os.path.dirname(out_path), exist_ok=True)
    written = 0
    with open(out_path, "w", encoding="utf-8") as f:
        for p in pairs:
            s = p.get("scene")
            if not s:
                continue
            
            # Get the raw scene text
            scene_text = s['raw']
            
            # Replace any location references with descriptions to simple format
            # Convert {{loc_1, description}} to {{loc_1}}
            scene_text = _LOCATION_FULL_RE.sub(r'{{\1}}', scene_text)
            
            # Write the scene with simplified location references
            f.write(f"{scene_text}\n\n")
            written += 1
    return written


def main() -> int:
    parser = argparse.ArgumentParser(description="Parse story file and generate character descriptions")
    parser.add_argument("--bypass-validation", action="store_true", 
                       help="Skip character consistency and scene ID continuity validation")
    parser.add_argument("--force-start", action="store_true",
                       help="Force start from beginning, ignoring any existing checkpoint files")

    args = parser.parse_args()

    base_dir = os.path.dirname(os.path.abspath(__file__))

    audio_story_path = os.path.normpath(os.path.join(base_dir, "../../gen.audio/input/1.story.txt"))
    image_story_path = os.path.normpath(os.path.join(base_dir, "../input/1.story.txt"))
    scene_out_path = os.path.normpath(os.path.join(base_dir, "../input/3.scene.txt"))
    characters_out_path = os.path.normpath(os.path.join(base_dir, "../input/2.character.txt"))
    character_summary_out_path = os.path.normpath(os.path.join(base_dir, "../input/3.character.txt"))
    locations_out_path = os.path.normpath(os.path.join(base_dir, "../input/2.location.txt"))
    location_summary_out_path = os.path.normpath(os.path.join(base_dir, "../input/3.location.txt"))
    
    # Initialize resumable state if enabled
    resumable_state = None
    if ENABLE_RESUMABLE_MODE:
        checkpoint_dir = os.path.normpath(os.path.join(base_dir, "../output/tracking"))
        script_name = Path(__file__).stem  # Automatically get script name without .py extension
        resumable_state = ResumableState(checkpoint_dir, script_name, args.force_start)
        print(f"Resumable mode enabled - checkpoint directory: {checkpoint_dir}")
        if resumable_state.state_file.exists():
            print(f"Found existing checkpoint: {resumable_state.state_file}")
            print(resumable_state.get_progress_summary())
        else:
            print("No existing checkpoint found - starting fresh")

    content = read_file_text(image_story_path)
    if content is None:
        print("Skipping parsing due to missing image story file.")
        return 1

    # Extract locations from content
    locations = _extract_locations_from_content(content)
    print(f"Extracted {len(locations)} unique locations: {sorted(locations.keys())}")
    
    tokens = _tokenize(content)
    if not tokens:
        print("No recognizable lines found (no [] or ()(()) pattern). Nothing to do.")
        # Still write empty outputs to clear previous runs
        write_dialogues_file_from_pairs([], audio_story_path)
        write_scenes_file_from_pairs([], scene_out_path)
        return 0

    order = _detect_order(tokens)
    if order is None:
        print("Could not detect order. Expecting a file-wide pattern of [] then ()(()) or the reverse.")
        return 1

    if order == ("dialogue", "scene"):
        print("Detected order: [] first, then ()(())")
    else:
        print("Detected order: ()(()) first, then []")

    pairs = _pair_tokens(tokens, order)

    # PRE-VALIDATION: Validate characters and scenes early - exit if validation fails
    if not args.bypass_validation:
        print("Running pre-validation checks...")
        validation_errors = _validate_character_consistency(tokens, pairs)
        if validation_errors:
            print(f"PRE-VALIDATION FAILED: {validation_errors} character error(s). Exiting.")
            return 1

        # Validate scene id continuity (e.g., 1.2, 1.3, 1.5 -> missing 1.4)
        gap_errors = _validate_scene_id_continuity(tokens)
        if gap_errors:
            print(f"PRE-VALIDATION FAILED: {gap_errors} missing scene id(s). Exiting.")
            return 1
        
        print("Pre-validation passed. Proceeding with generation...")
    else:
        print("Validation bypassed via --bypass-validation flag")

    # Generate story description from content and expand locations using LLM
    story_desc = None
    if locations:
        try:
            lm_studio_url = os.environ.get("LM_STUDIO_URL", "http://localhost:1234/v1")
            
            # Generate story description from content using magistral-small-2509
            story_desc = _generate_story_summary(content, lm_studio_url, resumable_state)
            
            # Generate structured location descriptions
            expanded_locations = _generate_location_descriptions(story_desc, locations, lm_studio_url, resumable_state)
            
            # Write initial detailed location descriptions to 2.location.txt
            written_locations = write_locations_file(expanded_locations, locations_out_path)
            print(f"Wrote {written_locations} detailed location entries to: {locations_out_path}")
            
            # Generate location summaries from expanded descriptions
            location_summaries = _generate_location_summaries(expanded_locations, lm_studio_url, resumable_state)
            
            # Write location summaries to 3.location.txt
            written_summaries = write_locations_file(location_summaries, location_summary_out_path)
            print(f"Wrote {written_summaries} location summary entries to: {location_summary_out_path}")
            
            # Use expanded locations for scene processing
            locations = expanded_locations
        except Exception as ex:
            print(f"WARNING: Location expansion failed: {ex}")
            print("Using original location descriptions...")
            written_locations = write_locations_file(locations, locations_out_path)
            print(f"Wrote {written_locations} original location entries to: {locations_out_path}")
    else:
        # Write empty locations file if no locations found
        written_locations = write_locations_file({}, locations_out_path)
        print(f"Wrote {written_locations} location entries to: {locations_out_path}")

    # Generate per-character visual descriptions using LM Studio and write 2.character.txt
    if not story_desc:
        print("Skipping character description generation due to missing story description")
    else:
        dchars, schars = _collect_unique_character_sets(tokens)
        unique_names = sorted(schars)
        if unique_names:
            try:
                lm_studio_url = os.environ.get("LM_STUDIO_URL", "http://localhost:1234/v1")
                
                # Step 1: Generate initial character descriptions
                name_to_desc = _generate_character_descriptions(story_desc, unique_names, lm_studio_url, resumable_state)
                
                # Step 3: Write the main character file with final descriptions
                char_errors = _validate_and_write_character_file(name_to_desc, characters_out_path, set(unique_names))
                if char_errors:
                    print(f"Character description output had {char_errors} error(s).")
                    return 1
                
                # Step 4: Generate character summaries from final descriptions
                name_to_summary = _generate_character_summaries(name_to_desc, lm_studio_url, resumable_state)
                summary_errors = _validate_and_write_character_summary_file(name_to_summary, character_summary_out_path, set(unique_names))
                if summary_errors:
                    print(f"Character summary output had {summary_errors} error(s).")
                    return 1
            except Exception as ex:
                print(f"ERROR: Character description generation failed: {ex}")
                return 1
        else:
            # Clear files if no characters
            _validate_and_write_character_file({}, characters_out_path, set())
            _validate_and_write_character_summary_file({}, character_summary_out_path, set())

    written_dialogues = write_dialogues_file_from_pairs(pairs, audio_story_path)
    print(f"Wrote {written_dialogues} dialogue lines to: {audio_story_path}")

    written_scenes = write_scenes_file_from_pairs(pairs, scene_out_path, locations)
    print(f"Wrote {written_scenes} scene entries to: {scene_out_path}")

    # Per-pair completeness check (both parts present)
    for p in pairs:
        idx = p["pair_index"]
        if not p.get("dialogue"):
            print(f"PAIR {idx}: Missing [] line.")
        if not p.get("scene"):
            print(f"PAIR {idx}: Missing ()(()) line.")

    # Clean up checkpoint files if resumable mode was used and everything completed successfully
    if resumable_state:
        print("All operations completed successfully")
        print("Final progress:", resumable_state.get_progress_summary())
        resumable_state.cleanup()

    return 0


if __name__ == "__main__":
    raise SystemExit(main())<|MERGE_RESOLUTION|>--- conflicted
+++ resolved
@@ -31,10 +31,10 @@
 CLEANUP_TRACKING_FILES = False  # Set to True to delete tracking JSON files after completion, False to preserve them
 
 # Model constants for easy switching
-MODEL_STORY_DESCRIPTION = "magistral-small-2509"  # Model for generating story descriptions
-MODEL_CHARACTER_GENERATION = "magistral-small-2509"  # Model for character description generation
-MODEL_CHARACTER_SUMMARY = "magistral-small-2509"  # Model for character summary generation
-MODEL_LOCATION_EXPANSION = "magistral-small-2509"  # Model for location expansion
+MODEL_STORY_DESCRIPTION = "qwen3-30b-a3b-instruct-2507"  # Model for generating story descriptions
+MODEL_CHARACTER_GENERATION = "qwen3-30b-a3b-instruct-2507"  # Model for character description generation
+MODEL_CHARACTER_SUMMARY = "qwen3-30b-a3b-instruct-2507"  # Model for character summary generation
+MODEL_LOCATION_EXPANSION = "qwen3-30b-a3b-instruct-2507"  # Model for location expansion
 
 
 # Resumable state management
@@ -781,11 +781,7 @@
         f"You are a Professional Visual Director and Story Creator and Story Designer and Story Writer and Story Illustrator. Your Job is to Transform the story into 5 distinct parts, each with a title, a short summary, and a detailed summary.\n"
         f"Each part/sub-plot should be {char_min}-{char_max} characters (approximately {word_min}-{word_max} words).\n"
         f"Divide the story chronologically into {STORY_DESCRIPTION_PARTS} meaningful parts/sub-plots. Total across all parts/sub-plots: {STORY_DESCRIPTION_CHARACTER_MIN}-{STORY_DESCRIPTION_CHARACTER_MAX} characters.\n"
-<<<<<<< HEAD
         f"Each part/sub-plot should summarize in third person perspective thats includes all characters, locations, and events in details for that section/sub-plot of story.\n"
-=======
-        f"Each part/sub-plot must include all actors and their roles, all locations and settings, complete chronological events in details for that section/sub-plot of story.\n"
->>>>>>> d2c91750
     )
        
 
@@ -1534,7 +1530,7 @@
         try:
             lm_studio_url = os.environ.get("LM_STUDIO_URL", "http://localhost:1234/v1")
             
-            # Generate story description from content using magistral-small-2509
+            # Generate story description from content using qwen3-30b-a3b-instruct-2507
             story_desc = _generate_story_summary(content, lm_studio_url, resumable_state)
             
             # Generate structured location descriptions
