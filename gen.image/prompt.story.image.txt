--- conflicted
+++ resolved
@@ -8,7 +8,7 @@
 ## CONSTRAINTS:
 - Each DIALOGUE must be always at least 30 characters.
 - Each LOCATION_k must be always at max 12 words.
-- Each DIALOGUE_i must have its single corresponding SCENE_i, and vice-versa.
+- Each DIALOGUE_i must have its SINGLE corresponding SCENE_i, and vice-versa.
 - The broadcast can span over multiple LOCATION_k.
 - Each LOCATION_k will be used in multiple SCENE_i, keep description consistent and such that it has all objects needed/mentioned in past/current/future scenes. Repeat {{loc_k}} in each SCENE_i where LOCATION_k used for next time.
 - **Must always create a new location (describe independently and completely) when the news topic/visual changes (i.e. discussing different aspects of the story, showing different related images).**
@@ -18,26 +18,18 @@
 
 ## DIALOGUE-SCENE FORMAT:
 
-<<<<<<< HEAD
 [narrator] "Breaking news this evening about a dramatic fall in the Indian Rupee...";
-(scene_1) {{loc_1, Stock market trading floor with digital screens and traders}}, {Primary Focus: red declining graphs on large digital screens};
+(scene_1) {{loc_1, Stock market trading floor with digital screens and traders}}, {Primary Focus: red declining graphs on large digital screens}; ((narrator)) {Standing};
 
 [narrator] "The rupee has fallen to an unprecedented ninety against the dollar...";
-(scene_2) {{loc_1, Stock market trading floor with digital screens and traders}}, {Primary Focus: close-up of USD-INR exchange rate display showing 90};
-=======
-[male_doctor_watson] "It was a calm morning....";
-(scene_1.1) {{loc_1, Victorian living room with sofa and fireplace}}, {Weather/Season/Time: sunny winter morning}; ((male_doctor_watson)){Face Relative Direction: toward fireplace}{Looking Relative Direction: at newspaper}{Facial Expression: neutral}, {Relative Location: left side of sofa},{Body Facing Relative Direction: toward fireplace},{Body Posture: sitting},{Primary Action: reading};
-
-[male_detective_holmes] "Look, Watson....";
-(scene_1.2) {{loc_2, Victorian living room with dinning and fireplace}}, {Weather/Season/Time: sunny winter morning};((male_detective_holmes)){Face Relative Direction: toward window}{Looking Relative Direction: at window}{Facial Expression: curious}, {Relative Location: standing near dining table},{Body Facing Relative Direction: toward window},{Body Posture: standing},{Primary Action: drinking water};
->>>>>>> 6d3578a7
+(scene_2) {{loc_1, Stock market trading floor with digital screens and traders}}, {Primary Focus: close-up of USD-INR exchange rate display showing 90}; ((narrator)) {Standing};
 
 [narrator] "Meanwhile, gold prices have surged as investors seek safe havens...";
-(scene_3) {{loc_2, Gold bullion vault with stacked bars and security}}, {Primary Focus: gleaming gold bars arranged in rows};
+(scene_3) {{loc_2, Gold bullion vault with stacked bars and security}}, {Primary Focus: gleaming gold bars arranged in rows}; ((narrator)) {Standing};
 
 [narrator] "Financial experts predict continued volatility in currency markets...";
-(scene_4) {{loc_3, Economic graph charts showing downward rupee trend lines}}, {Primary Focus: arrow pointing downward on rupee chart};
+(scene_4) {{loc_3, Economic graph charts showing downward rupee trend lines}}, {Primary Focus: arrow pointing downward on rupee chart}; ((narrator)) {Standing};
 
 ...
 [narrator] ....dialogue_i; start & end in same line as of [].
-(scene_i) {{loc_k, Description of at max 12 words}}, {Weather/Season/Time: x}, {Primary Focus: what specific element/action is shown};+(scene_i) {{loc_k, Description of at max 12 words}}, {Weather/Season/Time: x}, {Primary Focus: what specific element/action is shown}; ((narrator)) {Standing};